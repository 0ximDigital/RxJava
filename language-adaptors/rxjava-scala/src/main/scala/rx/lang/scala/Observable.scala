/**
 * Copyright 2013 Netflix, Inc.
 *
 * Licensed under the Apache License, Version 2.0 (the "License");
 * you may not use this file except in compliance with the License.
 * You may obtain a copy of the License at
 *
 * http://www.apache.org/licenses/LICENSE-2.0
 *
 * Unless required by applicable law or agreed to in writing, software
 * distributed under the License is distributed on an "AS IS" BASIS,
 * WITHOUT WARRANTIES OR CONDITIONS OF ANY KIND, either express or implied.
 * See the License for the specific language governing permissions and
 * limitations under the License.
 */

package rx.lang.scala

import rx.util.functions.FuncN
import rx.Observable.OnSubscribeFunc

/**
 * The Observable interface that implements the Reactive Pattern.
 *
 * @define subscribeObserverMain
 * Call this method to subscribe an [[rx.lang.scala.Observer]] for receiving 
 * items and notifications from the Observable.
 *
 * A typical implementation of `subscribe` does the following:
 *
 * It stores a reference to the Observer in a collection object, such as a `List[T]` object.
 *
 * It returns a reference to the [[rx.lang.scala.Subscription]] interface. This enables Observers to
 * unsubscribe, that is, to stop receiving items and notifications before the Observable stops
 * sending them, which also invokes the Observer's [[rx.lang.scala.Observer.onCompleted onCompleted]] method.
 *
 * An `Observable[T]` instance is responsible for accepting all subscriptions
 * and notifying all Observers. Unless the documentation for a particular
 * `Observable[T]` implementation indicates otherwise, Observers should make no
 * assumptions about the order in which multiple Observers will receive their notifications.
 *
 * @define subscribeObserverParamObserver 
 *         the observer
 * @define subscribeObserverParamScheduler 
 *         the [[rx.lang.scala.Scheduler]] on which Observers subscribe to the Observable
 * @define subscribeAllReturn 
 *         a [[rx.lang.scala.Subscription]] reference whose `unsubscribe` method can be called to  stop receiving items
 *         before the Observable has finished sending them
 *
 * @define subscribeCallbacksMainWithNotifications
 * Call this method to receive items and notifications from this observable.
 *
 * @define subscribeCallbacksMainNoNotifications
 * Call this method to receive items from this observable.
 *
 * @define subscribeCallbacksParamOnNext 
 *         this function will be called whenever the Observable emits an item
 * @define subscribeCallbacksParamOnError
 *         this function will be called if an error occurs
 * @define subscribeCallbacksParamOnComplete
 *         this function will be called when this Observable has finished emitting items
 * @define subscribeCallbacksParamScheduler
 *         the scheduler to use
 *
 * @define debounceVsThrottle
 * Information on debounce vs throttle:
 *  - [[http://drupalmotion.com/article/debounce-and-throttle-visual-explanation]]
 *  - [[http://unscriptable.com/2009/03/20/debouncing-javascript-methods/]]
 *  - [[http://www.illyriad.co.uk/blog/index.php/2011/09/javascript-dont-spam-your-server-debounce-and-throttle/]]
 *
 *
 */
trait Observable[+T]
{
  import scala.collection.Seq
  import scala.concurrent.duration.{Duration, TimeUnit}
  import rx.util.functions._
  import rx.lang.scala.util._
  import rx.lang.scala.observables.BlockingObservable
  import ImplicitFunctionConversions._
  import JavaConversions._

  private [scala] val asJavaObservable: rx.Observable[_ <: T]

  /**
   * $subscribeObserverMain
   *
   * @param observer $subscribeObserverParamObserver
   * @param scheduler $subscribeObserverParamScheduler
   * @return $subscribeAllReturn
   */
  def subscribe(observer: Observer[T], scheduler: Scheduler): Subscription = {
    asJavaObservable.subscribe(observer.asJavaObserver, scheduler)
  }

  /**
   * $subscribeObserverMain
   *
   * @param observer $subscribeObserverParamObserver
   * @return $subscribeAllReturn
   */
  def subscribe(observer: Observer[T]): Subscription = {
    asJavaObservable.subscribe(observer.asJavaObserver)
  }

  /**
   * $subscribeCallbacksMainNoNotifications
   *                                                               ``
   * @param onNext $subscribeCallbacksParamOnNext
   * @return $subscribeAllReturn
   */
  def subscribe(onNext: T => Unit): Subscription = {
   asJavaObservable.subscribe(scalaFunction1ProducingUnitToAction1(onNext))
  }

  /**
   * $subscribeCallbacksMainWithNotifications
   *
   * @param onNext $subscribeCallbacksParamOnNext
   * @param onError $subscribeCallbacksParamOnError
   * @return $subscribeAllReturn
   */
  def subscribe(onNext: T => Unit, onError: Throwable => Unit): Subscription = {
    asJavaObservable.subscribe(
      scalaFunction1ProducingUnitToAction1(onNext),
      scalaFunction1ProducingUnitToAction1(onError)
    )
  }

  /**
   * $subscribeCallbacksMainWithNotifications
   *
   * @param onNext $subscribeCallbacksParamOnNext
   * @param onError $subscribeCallbacksParamOnError
   * @param onCompleted $subscribeCallbacksParamOnComplete
   * @return $subscribeAllReturn
   */
  def subscribe(onNext: T => Unit, onError: Throwable => Unit, onCompleted: () => Unit): Subscription = {
    asJavaObservable.subscribe(
      scalaFunction1ProducingUnitToAction1(onNext),
      scalaFunction1ProducingUnitToAction1(onError), 
      scalaFunction0ProducingUnitToAction0(onCompleted)
    )
  }

  /**
   * $subscribeCallbacksMainWithNotifications
   *
   * @param onNext $subscribeCallbacksParamOnNext
   * @param onError $subscribeCallbacksParamOnError
   * @param onCompleted $subscribeCallbacksParamOnComplete
   * @param scheduler $subscribeCallbacksParamScheduler
   * @return $subscribeAllReturn
   */
  def subscribe(onNext: T => Unit, onError: Throwable => Unit, onCompleted: () => Unit, scheduler: Scheduler): Subscription = {
    asJavaObservable.subscribe(scalaFunction1ProducingUnitToAction1(onNext),
      scalaFunction1ProducingUnitToAction1(onError),
      scalaFunction0ProducingUnitToAction0(onCompleted),
      scheduler)
  }

  /**
   * $subscribeCallbacksMainWithNotifications
   *
   * @param onNext $subscribeCallbacksParamOnNext
   * @param onError $subscribeCallbacksParamOnError
   * @param scheduler $subscribeCallbacksParamScheduler
   * @return $subscribeAllReturn
   */
  def subscribe(onNext: T => Unit, onError: Throwable => Unit, scheduler: Scheduler): Subscription = {
    asJavaObservable.subscribe(
      scalaFunction1ProducingUnitToAction1(onNext),
      scalaFunction1ProducingUnitToAction1(onError),
      scheduler)
  }

  /**
   * $subscribeCallbacksMainNoNotifications
   *
   * @param onNext $subscribeCallbacksParamOnNext
   * @param scheduler $subscribeCallbacksParamScheduler
   * @return $subscribeAllReturn
   */
  def subscribe(onNext: T => Unit, scheduler: Scheduler): Subscription = {
    asJavaObservable.subscribe(scalaFunction1ProducingUnitToAction1(onNext), scheduler)
  }

  /**
   * Returns a pair of a start function and an [[rx.lang.scala.Observable]] that upon calling the start function causes the source Observable to
   * push results into the specified subject.
   *
   * @param subject
   *            the `rx.lang.scala.subjects.Subject` to push source items into
   * @return a pair of a start function and an [[rx.lang.scala.Observable]] such that when the start function
   *         is called, the Observable starts to push results into the specified Subject
   */
<<<<<<< HEAD
  def multicast[R >: T](subject: rx.lang.scala.Subject[R]): (() => Subscription, Observable[R]) = {
    val s: rx.subjects.Subject[_ >: T, _<: R] = subject.asJavaSubject
    val javaCO: rx.observables.ConnectableObservable[R] = asJavaObservable.multicast(s)
    (() => javaCO.connect(), Observable(javaCO))
=======
  def multicast[R](subject: rx.lang.scala.Subject[T, R]): (() => Subscription, Observable[R]) = {
    val javaCO = asJavaObservable.multicast[R](subject.asJavaSubject)
    (() => javaCO.connect(), toScalaObservable[R](javaCO))
>>>>>>> 01aab571
  }

  /**
   * Returns an Observable that first emits the items emitted by `this`, and then the items emitted
   * by `that`.
   *
   * <img width="640" src="https://raw.github.com/wiki/Netflix/RxJava/images/rx-operators/concat.png">
   *
   * @param that
   *            an Observable to be appended
   * @return an Observable that emits items that are the result of combining the items emitted by
   *         this and that, one after the other
   */
  def ++[U >: T](that: Observable[U]): Observable[U] = {
    val o1: rx.Observable[_ <: U] = this.asJavaObservable
    val o2: rx.Observable[_ <: U] = that.asJavaObservable
    toScalaObservable(rx.Observable.concat(o1, o2))
  }

  /**
   * Returns an Observable that emits the items emitted by several Observables, one after the
   * other.
   *
   * This operation is only available if `this` is of type `Observable[Observable[U]]` for some `U`,
   * otherwise you'll get a compilation error.
   *
   * @usecase def concat[U]: Observable[U]
   */
  def concat[U](implicit evidence: Observable[T] <:< Observable[Observable[U]]): Observable[U] = {
    val o2: Observable[Observable[U]] = this
    val o3: Observable[rx.Observable[_ <: U]] = o2.map(_.asJavaObservable)
    val o4: rx.Observable[_ <: rx.Observable[_ <: U]] = o3.asJavaObservable
    val o5 = rx.Observable.concat[U](o4)
    toScalaObservable[U](o5)
  }

  /**
   * Wraps this Observable in another Observable that ensures that the resulting
   * Observable is chronologically well-behaved.
   *
   * <img width="640" src="https://github.com/Netflix/RxJava/wiki/images/rx-operators/synchronize.png">
   *
   * A well-behaved Observable does not interleave its invocations of the [[rx.lang.scala.Observer.onNext onNext]], [[rx.lang.scala.Observer.onCompleted onCompleted]], and [[rx.lang.scala.Observer.onError onError]] methods of
   * its [[rx.lang.scala.Observer]]s; it invokes `onCompleted` or `onError` only once; and it never invokes `onNext` after invoking either `onCompleted` or `onError`.
   * `synchronize` enforces this, and the Observable it returns invokes `onNext` and `onCompleted` or `onError` synchronously.
   *
   * @return an Observable that is a chronologically well-behaved version of the source
   *         Observable, and that synchronously notifies its [[rx.lang.scala.Observer]]s
   */
  def synchronize: Observable[T] = {
    toScalaObservable[T](asJavaObservable.synchronize)
  }

  /**
   * Wraps each item emitted by a source Observable in a timestamped tuple.
   *
   * <img width="640" src="https://github.com/Netflix/RxJava/wiki/images/rx-operators/timestamp.png">
   *
   * @return an Observable that emits timestamped items from the source Observable
   */
  def timestamp: Observable[(Long, T)] = {
    toScalaObservable[rx.util.Timestamped[_ <: T]](asJavaObservable.timestamp())
      .map((t: rx.util.Timestamped[_ <: T]) => (t.getTimestampMillis, t.getValue))
  }

  /**
   * Returns an Observable formed from this Observable and another Observable by combining 
   * corresponding elements in pairs. 
   * The number of `onNext` invocations of the resulting `Observable[(T, U)]`
   * is the minumum of the number of `onNext` invocations of `this` and `that`. 
   */
  def zip[U](that: Observable[U]): Observable[(T, U)] = {
    zip(that, (t: T, u: U) => (t, u))
  }

  /**
   * Returns an Observable formed from this Observable and another Observable by combining
   * corresponding elements using the selector function.
   * The number of `onNext` invocations of the resulting `Observable[(T, U)]`
   * is the minumum of the number of `onNext` invocations of `this` and `that`.
   *
   * Note that this function is private because Scala collections don't have such a function.
   */
  private def zip[U, R](that: Observable[U], selector: (T,U) => R): Observable[R] = {
    toScalaObservable[R](rx.Observable.zip[T, U, R](this.asJavaObservable, that.asJavaObservable, selector))
  }

  /**
   * Zips this Observable with its indices.
   *
   * @return An Observable emitting pairs consisting of all elements of this Observable paired with 
   *         their index. Indices start at 0.
   */
  def zipWithIndex: Observable[(T, Int)] = {
    val fScala: (T, Integer) => (T, Int) = (elem: T, index: Integer) => (elem, index)
    val fJava : Func2[_ >: T, Integer, _ <: (T, Int)] = fScala
    toScalaObservable[(T, Int)](asJavaObservable.mapWithIndex[(T, Int)](fJava))
  }

  /**
   * Creates an Observable which produces buffers of collected values.
   *
   * This Observable produces connected non-overlapping buffers. The current buffer is
   * emitted and replaced with a new buffer when the Observable produced by the specified function produces a [[rx.lang.scala.util.Closing]] object. The function will then
   * be used to create a new Observable to listen for the end of the next buffer.
   *
   * @param closings
   *            The function which is used to produce an [[rx.lang.scala.Observable]] for every buffer created.
   *            When this [[rx.lang.scala.Observable]] produces a [[rx.lang.scala.util.Closing]] object, the associated buffer
   *            is emitted and replaced with a new one.
   * @return
   *         An [[rx.lang.scala.Observable]] which produces connected non-overlapping buffers, which are emitted
   *         when the current [[rx.lang.scala.Observable]] created with the function argument produces a [[rx.lang.scala.util.Closing]] object.
   */
  def buffer(closings: () => Observable[Closing]) : Observable[Seq[T]] = {
    val f: Func0[_ <: rx.Observable[_ <: Closing]] = closings().asJavaObservable
    val jObs: rx.Observable[_ <: java.util.List[_]] = asJavaObservable.buffer(f)
    Observable.jObsOfListToScObsOfSeq(jObs.asInstanceOf[rx.Observable[_ <: java.util.List[T]]])
  }

  /**
   * Creates an Observable which produces buffers of collected values.
   *
   * This Observable produces buffers. Buffers are created when the specified `openings`
   * Observable produces a [[rx.lang.scala.util.Opening]] object. Additionally the function argument
   * is used to create an Observable which produces [[rx.lang.scala.util.Closing]] objects. When this
   * Observable produces such an object, the associated buffer is emitted.
   *
   * @param openings
   *            The [[rx.lang.scala.Observable]] which, when it produces a [[rx.lang.scala.util.Opening]] object, will cause
   *            another buffer to be created.
   * @param closings
   *            The function which is used to produce an [[rx.lang.scala.Observable]] for every buffer created.
   *            When this [[rx.lang.scala.Observable]] produces a [[rx.lang.scala.util.Closing]] object, the associated buffer
   *            is emitted.
   * @return
   *         An [[rx.lang.scala.Observable]] which produces buffers which are created and emitted when the specified [[rx.lang.scala.Observable]]s publish certain objects.
   */
  def buffer(openings: Observable[Opening], closings: Opening => Observable[Closing]): Observable[Seq[T]] = {
    val opening: rx.Observable[_ <: Opening] = openings.asJavaObservable
    val closing: Func1[Opening, _ <: rx.Observable[_ <: Closing]] = (o: Opening) => closings(o).asJavaObservable
    val jObs: rx.Observable[_ <: java.util.List[_]] = asJavaObservable.buffer(opening, closing)
    Observable.jObsOfListToScObsOfSeq(jObs.asInstanceOf[rx.Observable[_ <: java.util.List[T]]])
  }

  /**
   * Creates an Observable which produces buffers of collected values.
   *
   * This Observable produces connected non-overlapping buffers, each containing `count`
   * elements. When the source Observable completes or encounters an error, the current
   * buffer is emitted, and the event is propagated.
   *
   * @param count
   *            The maximum size of each buffer before it should be emitted.
   * @return
   *         An [[rx.lang.scala.Observable]] which produces connected non-overlapping buffers containing at most
   *         `count` produced values.
   */
  def buffer(count: Int): Observable[Seq[T]] = {
    val oJava: rx.Observable[_ <: java.util.List[_]] = asJavaObservable.buffer(count)
    Observable.jObsOfListToScObsOfSeq(oJava.asInstanceOf[rx.Observable[_ <: java.util.List[T]]])
  }

  /**
   * Creates an Observable which produces buffers of collected values.
   *
   * This Observable produces buffers every `skip` values, each containing `count`
   * elements. When the source Observable completes or encounters an error, the current
   * buffer is emitted, and the event is propagated.
   *
   * @param count
   *            The maximum size of each buffer before it should be emitted.
   * @param skip
   *            How many produced values need to be skipped before starting a new buffer. Note that when `skip` and
   *            `count` are equals that this is the same operation as `buffer(int)`.
   * @return
   *         An [[rx.lang.scala.Observable]] which produces buffers every `skip` values containing at most
   *         `count` produced values.
   */
  def buffer(count: Int, skip: Int): Observable[Seq[T]] = {
    val oJava: rx.Observable[_ <: java.util.List[_]] = asJavaObservable.buffer(count, skip)
    Observable.jObsOfListToScObsOfSeq(oJava.asInstanceOf[rx.Observable[_ <: java.util.List[T]]])
  }

  /**
   * Creates an Observable which produces buffers of collected values.
   *
   * This Observable produces connected non-overlapping buffers, each of a fixed duration
   * specified by the `timespan` argument. When the source Observable completes or encounters
   * an error, the current buffer is emitted and the event is propagated.
   *
   * @param timespan
   *            The period of time each buffer is collecting values before it should be emitted, and
   *            replaced with a new buffer.
   * @return
   *         An [[rx.lang.scala.Observable]] which produces connected non-overlapping buffers with a fixed duration.
   */
  def buffer(timespan: Duration): Observable[Seq[T]] = {
    val oJava: rx.Observable[_ <: java.util.List[_]] = asJavaObservable.buffer(timespan.length, timespan.unit)
    Observable.jObsOfListToScObsOfSeq(oJava.asInstanceOf[rx.Observable[_ <: java.util.List[T]]])
  }

  /**
   * Creates an Observable which produces buffers of collected values.
   *
   * This Observable produces connected non-overlapping buffers, each of a fixed duration
   * specified by the `timespan` argument. When the source Observable completes or encounters
   * an error, the current buffer is emitted and the event is propagated.
   *
   * @param timespan
   *            The period of time each buffer is collecting values before it should be emitted, and
   *            replaced with a new buffer.
   * @param scheduler
   *            The [[rx.lang.scala.Scheduler]] to use when determining the end and start of a buffer.
   * @return
   *         An [[rx.lang.scala.Observable]] which produces connected non-overlapping buffers with a fixed duration.
   */
  def buffer(timespan: Duration, scheduler: Scheduler): Observable[Seq[T]] = {
    val oJava: rx.Observable[_ <: java.util.List[_]] = asJavaObservable.buffer(timespan.length, timespan.unit, scheduler)
    Observable.jObsOfListToScObsOfSeq(oJava.asInstanceOf[rx.Observable[_ <: java.util.List[T]]])
  }

  /**
   * Creates an Observable which produces buffers of collected values. This Observable produces connected
   * non-overlapping buffers, each of a fixed duration specified by the `timespan` argument or a maximum size
   * specified by the `count` argument (which ever is reached first). When the source Observable completes
   * or encounters an error, the current buffer is emitted and the event is propagated.
   *
   * @param timespan
   *            The period of time each buffer is collecting values before it should be emitted, and
   *            replaced with a new buffer.
   * @param count
   *            The maximum size of each buffer before it should be emitted.
   * @return
   *         An [[rx.lang.scala.Observable]] which produces connected non-overlapping buffers which are emitted after
   *         a fixed duration or when the buffer has reached maximum capacity (which ever occurs first).
   */
  def buffer(timespan: Duration, count: Int): Observable[Seq[T]] = {
    val oJava: rx.Observable[_ <: java.util.List[_]] = asJavaObservable.buffer(timespan.length, timespan.unit, count)
    Observable.jObsOfListToScObsOfSeq(oJava.asInstanceOf[rx.Observable[_ <: java.util.List[T]]])
  }

  /**
   * Creates an Observable which produces buffers of collected values. This Observable produces connected
   * non-overlapping buffers, each of a fixed duration specified by the `timespan` argument or a maximum size
   * specified by the `count` argument (which ever is reached first). When the source Observable completes
   * or encounters an error, the current buffer is emitted and the event is propagated.
   *
   * @param timespan
   *            The period of time each buffer is collecting values before it should be emitted, and
   *            replaced with a new buffer.
   * @param count
   *            The maximum size of each buffer before it should be emitted.
   * @param scheduler
   *            The [[rx.lang.scala.Scheduler]] to use when determining the end and start of a buffer.
   * @return
   *         An [[rx.lang.scala.Observable]] which produces connected non-overlapping buffers which are emitted after
   *         a fixed duration or when the buffer has reached maximum capacity (which ever occurs first).
   */
  def buffer(timespan: Duration, count: Int, scheduler: Scheduler): Observable[Seq[T]] = {
    val oJava: rx.Observable[_ <: java.util.List[_]] = asJavaObservable.buffer(timespan.length, timespan.unit, count, scheduler)
    Observable.jObsOfListToScObsOfSeq(oJava.asInstanceOf[rx.Observable[_ <: java.util.List[T]]])
  }

  /**
   * Creates an Observable which produces buffers of collected values. This Observable starts a new buffer
   * periodically, which is determined by the `timeshift` argument. Each buffer is emitted after a fixed timespan
   * specified by the `timespan` argument. When the source Observable completes or encounters an error, the
   * current buffer is emitted and the event is propagated.
   *
   * @param timespan
   *            The period of time each buffer is collecting values before it should be emitted.
   * @param timeshift
   *            The period of time after which a new buffer will be created.
   * @return
   *         An [[rx.lang.scala.Observable]] which produces new buffers periodically, and these are emitted after
   *         a fixed timespan has elapsed.
   */
  def buffer(timespan: Duration, timeshift: Duration): Observable[Seq[T]] = {
    val span: Long = timespan.length
    val shift: Long = timespan.unit.convert(timeshift.length, timeshift.unit)
    val unit: TimeUnit = timespan.unit
    val oJava: rx.Observable[_ <: java.util.List[_]] = asJavaObservable.buffer(span, shift, unit)
    Observable.jObsOfListToScObsOfSeq(oJava.asInstanceOf[rx.Observable[_ <: java.util.List[T]]])
  }

  /**
   * Creates an Observable which produces buffers of collected values. This Observable starts a new buffer
   * periodically, which is determined by the `timeshift` argument. Each buffer is emitted after a fixed timespan
   * specified by the `timespan` argument. When the source Observable completes or encounters an error, the
   * current buffer is emitted and the event is propagated.
   *
   * @param timespan
   *            The period of time each buffer is collecting values before it should be emitted.
   * @param timeshift
   *            The period of time after which a new buffer will be created.
   * @param scheduler
   *            The [[rx.lang.scala.Scheduler]] to use when determining the end and start of a buffer.
   * @return
   *         An [[rx.lang.scala.Observable]] which produces new buffers periodically, and these are emitted after
   *         a fixed timespan has elapsed.
   */
  def buffer(timespan: Duration, timeshift: Duration, scheduler: Scheduler): Observable[Seq[T]] = {
    val span: Long = timespan.length
    val shift: Long = timespan.unit.convert(timeshift.length, timeshift.unit)
    val unit: TimeUnit = timespan.unit
    val oJava: rx.Observable[_ <: java.util.List[_]] = asJavaObservable.buffer(span, shift, unit, scheduler)
    Observable.jObsOfListToScObsOfSeq(oJava.asInstanceOf[rx.Observable[_ <: java.util.List[T]]])
  }

  /**
   * Creates an Observable which produces windows of collected values. This Observable produces connected
   * non-overlapping windows. The current window is emitted and replaced with a new window when the
   * Observable produced by the specified function produces a [[rx.lang.scala.util.Closing]] object. 
   * The function will then be used to create a new Observable to listen for the end of the next
   * window.
   *
   * @param closings
   *            The function which is used to produce an [[rx.lang.scala.Observable]] for every window created.
   *            When this [[rx.lang.scala.Observable]] produces a [[rx.lang.scala.util.Closing]] object, the associated window
   *            is emitted and replaced with a new one.
   * @return
   *         An [[rx.lang.scala.Observable]] which produces connected non-overlapping windows, which are emitted
   *         when the current [[rx.lang.scala.Observable]] created with the function argument produces a [[rx.lang.scala.util.Closing]] object.
   */
  def window(closings: () => Observable[Closing]): Observable[Observable[T]] = {
    val func : Func0[_ <: rx.Observable[_ <: Closing]] = closings().asJavaObservable
    val o1: rx.Observable[_ <: rx.Observable[_]] = asJavaObservable.window(func)
    val o2 = toScalaObservable[rx.Observable[_]](o1).map((x: rx.Observable[_]) => {
      val x2 = x.asInstanceOf[rx.Observable[_ <: T]]
      toScalaObservable[T](x2)
    })
    o2
  }

  /**
   * Creates an Observable which produces windows of collected values. This Observable produces windows.
   * Chunks are created when the specified `openings` Observable produces a [[rx.lang.scala.util.Opening]] object.
   * Additionally the `closings` argument is used to create an Observable which produces [[rx.lang.scala.util.Closing]] objects. 
   * When this Observable produces such an object, the associated window is emitted.
   *
   * @param openings
   *            The [[rx.lang.scala.Observable]] which when it produces a [[rx.lang.scala.util.Opening]] object, will cause
   *            another window to be created.
   * @param closings
   *            The function which is used to produce an [[rx.lang.scala.Observable]] for every window created.
   *            When this [[rx.lang.scala.Observable]] produces a [[rx.lang.scala.util.Closing]] object, the associated window
   *            is emitted.
   * @return
   *         An [[rx.lang.scala.Observable]] which produces windows which are created and emitted when the specified [[rx.lang.scala.Observable]]s publish certain objects.
   */
  def window(openings: Observable[Opening], closings: Opening => Observable[Closing]) = {
    Observable.jObsOfJObsToScObsOfScObs(
      asJavaObservable.window(openings.asJavaObservable, (op: Opening) => closings(op).asJavaObservable))
      : Observable[Observable[T]] // SI-7818
  }

  /**
   * Creates an Observable which produces windows of collected values. This Observable produces connected
   * non-overlapping windows, each containing `count` elements. When the source Observable completes or
   * encounters an error, the current window is emitted, and the event is propagated.
   *
   * @param count
   *            The maximum size of each window before it should be emitted.
   * @return
   *         An [[rx.lang.scala.Observable]] which produces connected non-overlapping windows containing at most
   *         `count` produced values.
   */
  def window(count: Int): Observable[Observable[T]] = {
    // this unnecessary ascription is needed because of this bug (without, compiler crashes):
    // https://issues.scala-lang.org/browse/SI-7818
    Observable.jObsOfJObsToScObsOfScObs(asJavaObservable.window(count)) : Observable[Observable[T]]
  }

  /**
   * Creates an Observable which produces windows of collected values. This Observable produces windows every
   * `skip` values, each containing `count` elements. When the source Observable completes or encounters an error,
   * the current window is emitted and the event is propagated.
   *
   * @param count
   *            The maximum size of each window before it should be emitted.
   * @param skip
   *            How many produced values need to be skipped before starting a new window. Note that when `skip` and
   *            `count` are equal that this is the same operation as `window(int)`.
   * @return
   *         An [[rx.lang.scala.Observable]] which produces windows every `skip` values containing at most
   *         `count` produced values.
   */
  def window(count: Int, skip: Int): Observable[Observable[T]] = {
    Observable.jObsOfJObsToScObsOfScObs(asJavaObservable.window(count, skip))
      : Observable[Observable[T]] // SI-7818
  }

  /**
   * Creates an Observable which produces windows of collected values. This Observable produces connected
   * non-overlapping windows, each of a fixed duration specified by the `timespan` argument. When the source
   * Observable completes or encounters an error, the current window is emitted and the event is propagated.
   *
   * @param timespan
   *            The period of time each window is collecting values before it should be emitted, and
   *            replaced with a new window.
   * @return
   *         An [[rx.lang.scala.Observable]] which produces connected non-overlapping windows with a fixed duration.
   */
  def window(timespan: Duration): Observable[Observable[T]] = {
    Observable.jObsOfJObsToScObsOfScObs(asJavaObservable.window(timespan.length, timespan.unit))
      : Observable[Observable[T]] // SI-7818
  }

  /**
   * Creates an Observable which produces windows of collected values. This Observable produces connected
   * non-overlapping windows, each of a fixed duration specified by the `timespan` argument. When the source
   * Observable completes or encounters an error, the current window is emitted and the event is propagated.
   *
   * @param timespan
   *            The period of time each window is collecting values before it should be emitted, and
   *            replaced with a new window.
   * @param scheduler
   *            The [[rx.lang.scala.Scheduler]] to use when determining the end and start of a window.
   * @return
   *         An [[rx.lang.scala.Observable]] which produces connected non-overlapping windows with a fixed duration.
   */
  def window(timespan: Duration, scheduler: Scheduler): Observable[Observable[T]] = {
    Observable.jObsOfJObsToScObsOfScObs(asJavaObservable.window(timespan.length, timespan.unit, scheduler))
      : Observable[Observable[T]] // SI-7818
  }

  /**
   * Creates an Observable which produces windows of collected values. This Observable produces connected
   * non-overlapping windows, each of a fixed duration specified by the `timespan` argument or a maximum size
   * specified by the `count` argument (which ever is reached first). When the source Observable completes
   * or encounters an error, the current window is emitted and the event is propagated.
   *
   * @param timespan
   *            The period of time each window is collecting values before it should be emitted, and
   *            replaced with a new window.
   * @param count
   *            The maximum size of each window before it should be emitted.
   * @return
   *         An [[rx.lang.scala.Observable]] which produces connected non-overlapping windows which are emitted after
   *         a fixed duration or when the window has reached maximum capacity (which ever occurs first).
   */
  def window(timespan: Duration, count: Int): Observable[Observable[T]] = {
    Observable.jObsOfJObsToScObsOfScObs(asJavaObservable.window(timespan.length, timespan.unit, count))
      : Observable[Observable[T]] // SI-7818
  }

  /**
   * Creates an Observable which produces windows of collected values. This Observable produces connected
   * non-overlapping windows, each of a fixed duration specified by the `timespan` argument or a maximum size
   * specified by the `count` argument (which ever is reached first). When the source Observable completes
   * or encounters an error, the current window is emitted and the event is propagated.
   *
   * @param timespan
   *            The period of time each window is collecting values before it should be emitted, and
   *            replaced with a new window.
   * @param count
   *            The maximum size of each window before it should be emitted.
   * @param scheduler
   *            The [[rx.lang.scala.Scheduler]] to use when determining the end and start of a window.
   * @return
   *         An [[rx.lang.scala.Observable]] which produces connected non-overlapping windows which are emitted after
   *         a fixed duration or when the window has reached maximum capacity (which ever occurs first).
   */
  def window(timespan: Duration, count: Int, scheduler: Scheduler): Observable[Observable[T]] = {
    Observable.jObsOfJObsToScObsOfScObs(asJavaObservable.window(timespan.length, timespan.unit, count, scheduler))
      : Observable[Observable[T]] // SI-7818
  }

  /**
   * Creates an Observable which produces windows of collected values. This Observable starts a new window
   * periodically, which is determined by the `timeshift` argument. Each window is emitted after a fixed timespan
   * specified by the `timespan` argument. When the source Observable completes or encounters an error, the
   * current window is emitted and the event is propagated.
   *
   * @param timespan
   *            The period of time each window is collecting values before it should be emitted.
   * @param timeshift
   *            The period of time after which a new window will be created.
   * @return
   *         An [[rx.lang.scala.Observable]] which produces new windows periodically, and these are emitted after
   *         a fixed timespan has elapsed.
   */
  def window(timespan: Duration, timeshift: Duration): Observable[Observable[T]] = {
    val span: Long = timespan.length
    val shift: Long = timespan.unit.convert(timeshift.length, timeshift.unit)
    val unit: TimeUnit = timespan.unit
    Observable.jObsOfJObsToScObsOfScObs(asJavaObservable.window(span, shift, unit))
      : Observable[Observable[T]] // SI-7818
  }

  /**
   * Creates an Observable which produces windows of collected values. This Observable starts a new window
   * periodically, which is determined by the `timeshift` argument. Each window is emitted after a fixed timespan
   * specified by the `timespan` argument. When the source Observable completes or encounters an error, the
   * current window is emitted and the event is propagated.
   *
   * @param timespan
   *            The period of time each window is collecting values before it should be emitted.
   * @param timeshift
   *            The period of time after which a new window will be created.
   * @param scheduler
   *            The [[rx.lang.scala.Scheduler]] to use when determining the end and start of a window.
   * @return
   *         An [[rx.lang.scala.Observable]] which produces new windows periodically, and these are emitted after
   *         a fixed timespan has elapsed.
   */
  def window(timespan: Duration, timeshift: Duration, scheduler: Scheduler): Observable[Observable[T]] = {
    val span: Long = timespan.length
    val shift: Long = timespan.unit.convert(timeshift.length, timeshift.unit)
    val unit: TimeUnit = timespan.unit
    Observable.jObsOfJObsToScObsOfScObs(asJavaObservable.window(span, shift, unit, scheduler))
      : Observable[Observable[T]] // SI-7818
  }

  /**
   * Returns an Observable which only emits those items for which a given predicate holds.
   *
   * <img width="640" src="https://raw.github.com/wiki/Netflix/RxJava/images/rx-operators/filter.png">
   *
   * @param predicate
   *            a function that evaluates the items emitted by the source Observable, returning `true` if they pass the filter
   * @return an Observable that emits only those items in the original Observable that the filter
   *         evaluates as `true`
   */
  def filter(predicate: T => Boolean): Observable[T] = {
    toScalaObservable[T](asJavaObservable.filter(predicate))
  }

  /**
   * Registers an function to be called when this Observable invokes [[rx.lang.scala.Observer.onCompleted onCompleted]] or [[rx.lang.scala.Observer.onError onError]].
   *
   * <img width="640" src="https://github.com/Netflix/RxJava/wiki/images/rx-operators/finallyDo.png">
   *
   * @param action
   *            an function to be invoked when the source Observable finishes
   * @return an Observable that emits the same items as the source Observable, then invokes the function
   */
  def finallyDo(action: () => Unit): Observable[T] = {
    toScalaObservable[T](asJavaObservable.finallyDo(action))
  }

  /**
   * Creates a new Observable by applying a function that you supply to each item emitted by
   * the source Observable, where that function returns an Observable, and then merging those
   * resulting Observables and emitting the results of this merger.
   *
   * <img width="640" src="https://raw.github.com/wiki/Netflix/RxJava/images/rx-operators/flatMap.png">
   *
   * @param f
   *            a function that, when applied to an item emitted by the source Observable, returns
   *            an Observable
   * @return an Observable that emits the result of applying the transformation function to each
   *         item emitted by the source Observable and merging the results of the Observables
   *         obtained from this transformation.
   */
  def flatMap[R](f: T => Observable[R]): Observable[R] = {
    toScalaObservable[R](asJavaObservable.flatMap[R](new Func1[T, rx.Observable[_ <: R]]{
      def call(t1: T): rx.Observable[_ <: R] = { f(t1).asJavaObservable }
    }))
  }

  /**
   * Returns an Observable that applies the given function to each item emitted by an
   * Observable and emits the result.
   *
   * <img width="640" src="https://raw.github.com/wiki/Netflix/RxJava/images/rx-operators/map.png">
   *
   * @param func
   *            a function to apply to each item emitted by the Observable
   * @return an Observable that emits the items from the source Observable, transformed by the
   *         given function
   */
  def map[R](func: T => R): Observable[R] = {
    toScalaObservable[R](asJavaObservable.map[R](new Func1[T,R] {
      def call(t1: T): R = func(t1)
    }))
  }

  /**
   * Turns all of the notifications from a source Observable into [[rx.lang.scala.Observer.onNext onNext]] emissions,
   * and marks them with their original notification types within [[rx.lang.scala.Notification]] objects.
   *
   * <img width="640" src="https://raw.github.com/wiki/Netflix/RxJava/images/rx-operators/materialize.png">
   *
   * @return an Observable whose items are the result of materializing the items and
   *         notifications of the source Observable
   */
  def materialize: Observable[Notification[T]] = {
    toScalaObservable[rx.Notification[_ <: T]](asJavaObservable.materialize()).map(Notification(_))
  }

  /**
   * Asynchronously subscribes and unsubscribes Observers on the specified [[rx.lang.scala.Scheduler]].
   *
   * <img width="640" src="https://github.com/Netflix/RxJava/wiki/images/rx-operators/subscribeOn.png">
   *
   * @param scheduler
   *            the [[rx.lang.scala.Scheduler]] to perform subscription and unsubscription actions on
   * @return the source Observable modified so that its subscriptions and unsubscriptions happen
   *         on the specified [[rx.lang.scala.Scheduler]]
   */
  def subscribeOn(scheduler: Scheduler): Observable[T] = {
    toScalaObservable[T](asJavaObservable.subscribeOn(scheduler))
  }

  /**
   * Asynchronously notify [[rx.lang.scala.Observer]]s on the specified [[rx.lang.scala.Scheduler]].
   *
   * <img width="640" src="https://github.com/Netflix/RxJava/wiki/images/rx-operators/observeOn.png">
   *
   * @param scheduler
   *            the [[rx.lang.scala.Scheduler]] to notify [[rx.lang.scala.Observer]]s on
   * @return the source Observable modified so that its [[rx.lang.scala.Observer]]s are notified on the
   *         specified [[rx.lang.scala.Scheduler]]
   */
  def observeOn(scheduler: Scheduler): Observable[T] = {
    toScalaObservable[T](asJavaObservable.observeOn(scheduler))
  }

  /**
   * Returns an Observable that reverses the effect of [[rx.lang.scala.Observable.materialize]] by
   * transforming the [[rx.lang.scala.Notification]] objects emitted by the source Observable into the items
   * or notifications they represent.
   *
   * This operation is only available if `this` is of type `Observable[Notification[U]]` for some `U`, 
   * otherwise you will get a compilation error.
   *
   * <img width="640" src="https://github.com/Netflix/RxJava/wiki/images/rx-operators/dematerialize.png">
   *
   * @return an Observable that emits the items and notifications embedded in the [[rx.lang.scala.Notification]] objects emitted by the source Observable
   *
   * @usecase def dematerialize[U]: Observable[U]
   *   @inheritdoc
   *
   */
  // with =:= it does not work, why?
  def dematerialize[U](implicit evidence: Observable[T] <:< Observable[Notification[U]]): Observable[U] = {
    val o1: Observable[Notification[U]] = this
    val o2: Observable[rx.Notification[_ <: U]] = o1.map(_.asJava)
    val o3 = o2.asJavaObservable.dematerialize[U]()
<<<<<<< HEAD
    Observable(o3)
=======
    toScalaObservable[U](o3)
>>>>>>> 01aab571
  }

  /**
   * Instruct an Observable to pass control to another Observable rather than invoking [[rx.lang.scala.Observer.onError onError]] if it encounters an error.
   *
   * <img width="640" src="https://raw.github.com/wiki/Netflix/RxJava/images/rx-operators/onErrorResumeNext.png">
   *
   * By default, when an Observable encounters an error that prevents it from emitting the
   * expected item to its [[rx.lang.scala.Observer]], the Observable invokes its Observer's
   * `onError` method, and then quits without invoking any more of its Observer's
   * methods. The `onErrorResumeNext` method changes this behavior. If you pass a
   * function that returns an Observable (`resumeFunction`) to
   * `onErrorResumeNext`, if the original Observable encounters an error, instead of
   * invoking its Observer's `onError` method, it will instead relinquish control to
   * the Observable returned from `resumeFunction`, which will invoke the Observer's 
   * [[rx.lang.scala.Observer.onNext onNext]] method if it is able to do so. In such a case, because no
   * Observable necessarily invokes `onError`, the Observer may never know that an
   * error happened.
   *
   * You can use this to prevent errors from propagating or to supply fallback data should errors
   * be encountered.
   *
   * @param resumeFunction
   *            a function that returns an Observable that will take over if the source Observable
   *            encounters an error
   * @return the original Observable, with appropriately modified behavior
   */
  def onErrorResumeNext[U >: T](resumeFunction: Throwable => Observable[U]): Observable[U] = {
    val f: Func1[Throwable, rx.Observable[_ <: U]] = (t: Throwable) => resumeFunction(t).asJavaObservable
    val f2 = f.asInstanceOf[Func1[Throwable, rx.Observable[Nothing]]]
    toScalaObservable[U](asJavaObservable.onErrorResumeNext(f2))
  }

  /**
   * Instruct an Observable to pass control to another Observable rather than invoking [[rx.lang.scala.Observer.onError onError]] if it encounters an error.
   *
   * <img width="640" src="https://raw.github.com/wiki/Netflix/RxJava/images/rx-operators/onErrorResumeNext.png">
   *
   * By default, when an Observable encounters an error that prevents it from emitting the
   * expected item to its [[rx.lang.scala.Observer]], the Observable invokes its Observer's
   * `onError` method, and then quits without invoking any more of its Observer's
   * methods. The `onErrorResumeNext` method changes this behavior. If you pass
   * another Observable (`resumeSequence`) to an Observable's
   * `onErrorResumeNext` method, if the original Observable encounters an error,
   * instead of invoking its Observer's `onError` method, it will instead relinquish
   * control to `resumeSequence` which will invoke the Observer's [[rx.lang.scala.Observer.onNext onNext]]
   * method if it is able to do so. In such a case, because no
   * Observable necessarily invokes `onError`, the Observer may never know that an
   * error happened.
   *
   * You can use this to prevent errors from propagating or to supply fallback data should errors
   * be encountered.
   *
   * @param resumeSequence
   *            a function that returns an Observable that will take over if the source Observable
   *            encounters an error
   * @return the original Observable, with appropriately modified behavior
   */
  def onErrorResumeNext[U >: T](resumeSequence: Observable[U]): Observable[U] = {
    val rSeq1: rx.Observable[_ <: U] = resumeSequence.asJavaObservable
    val rSeq2: rx.Observable[Nothing] = rSeq1.asInstanceOf[rx.Observable[Nothing]]
    toScalaObservable[U](asJavaObservable.onErrorResumeNext(rSeq2))
  }

  /**
   * Instruct an Observable to pass control to another Observable rather than invoking [[rx.lang.scala.Observer.onError onError]] if it encounters an error of type `java.lang.Exception`.
   *
   * This differs from `Observable.onErrorResumeNext` in that this one does not handle `java.lang.Throwable` or `java.lang.Error` but lets those continue through.
   *
   * <img width="640" src="https://raw.github.com/wiki/Netflix/RxJava/images/rx-operators/onErrorResumeNext.png">
   *
   * By default, when an Observable encounters an error that prevents it from emitting the
   * expected item to its [[rx.lang.scala.Observer]], the Observable invokes its Observer's
   * `onError` method, and then quits without invoking any more of its Observer's
   * methods. The `onErrorResumeNext` method changes this behavior. If you pass
   * another Observable (`resumeSequence`) to an Observable's
   * `onErrorResumeNext` method, if the original Observable encounters an error,
   * instead of invoking its Observer's `onError` method, it will instead relinquish
   * control to `resumeSequence` which will invoke the Observer's [[rx.lang.scala.Observer.onNext onNext]]
   * method if it is able to do so. In such a case, because no
   * Observable necessarily invokes `onError`, the Observer may never know that an
   * error happened.
   *
   * You can use this to prevent errors from propagating or to supply fallback data should errors
   * be encountered.
   *
   * @param resumeSequence
   *            a function that returns an Observable that will take over if the source Observable
   *            encounters an error
   * @return the original Observable, with appropriately modified behavior
   */
  def onExceptionResumeNext[U >: T](resumeSequence: Observable[U]): Observable[U] = {
    val rSeq1: rx.Observable[_ <: U] = resumeSequence.asJavaObservable
    val rSeq2: rx.Observable[Nothing] = rSeq1.asInstanceOf[rx.Observable[Nothing]]
    toScalaObservable[U](asJavaObservable.onExceptionResumeNext(rSeq2))
  }

  /**
   * Instruct an Observable to emit an item (returned by a specified function) rather than
   * invoking [[rx.lang.scala.Observer.onError onError]] if it encounters an error.
   *
   * <img width="640" src="https://github.com/Netflix/RxJava/wiki/images/rx-operators/onErrorReturn.png">
   *
   * By default, when an Observable encounters an error that prevents it from emitting the
   * expected item to its [[rx.lang.scala.Observer]], the Observable invokes its Observer's
   * `onError` method, and then quits without invoking any more of its Observer's
   * methods. The `onErrorReturn` method changes this behavior. If you pass a function
   * (`resumeFunction`) to an Observable's `onErrorReturn` method, if the
   * original Observable encounters an error, instead of invoking its Observer's
   * `onError` method, it will instead pass the return value of
   * `resumeFunction` to the Observer's [[rx.lang.scala.Observer.onNext onNext]] method.
   *
   * You can use this to prevent errors from propagating or to supply fallback data should errors
   * be encountered.
   *
   * @param resumeFunction
   *            a function that returns an item that the new Observable will emit if the source
   *            Observable encounters an error
   * @return the original Observable with appropriately modified behavior
   */
  def onErrorReturn[U >: T](resumeFunction: Throwable => U): Observable[U] = {
    val f1: Func1[Throwable, _ <: U] = resumeFunction
    val f2 = f1.asInstanceOf[Func1[Throwable, Nothing]]
    toScalaObservable[U](asJavaObservable.onErrorReturn(f2))
  }

  /**
   * Returns an Observable that applies a function of your choosing to the first item emitted by a
   * source Observable, then feeds the result of that function along with the second item emitted
   * by the source Observable into the same function, and so on until all items have been emitted
   * by the source Observable, and emits the final result from the final call to your function as
   * its sole item.
   *
   * <img width="640" src="https://raw.github.com/wiki/Netflix/RxJava/images/rx-operators/reduce.png">
   *
   * This technique, which is called "reduce" or "aggregate" here, is sometimes called "fold,"
   * "accumulate," "compress," or "inject" in other programming contexts. Groovy, for instance,
   * has an `inject` method that does a similar operation on lists.
   *
   * @param accumulator
   *            An accumulator function to be invoked on each item emitted by the source
   *            Observable, whose result will be used in the next accumulator call
   * @return an Observable that emits a single item that is the result of accumulating the
   *         output from the source Observable
   */
  def reduce[U >: T](accumulator: (U, U) => U): Observable[U] = {
    val func: Func2[_ >: U, _ >: U, _ <: U] = accumulator
    val func2 = func.asInstanceOf[Func2[T, T, T]]
    toScalaObservable[U](asJavaObservable.asInstanceOf[rx.Observable[T]].reduce(func2))
  }

  /**
   * Returns a pair of a start function and an [[rx.lang.scala.Observable]] that shares a single subscription to the underlying
   * Observable that will replay all of its items and notifications to any future [[rx.lang.scala.Observer]].
   *
   * <img width="640" src="https://raw.github.com/wiki/Netflix/RxJava/images/rx-operators/replay.png">
   *
   * @return a pair of a start function and an [[rx.lang.scala.Observable]] such that when the start function
   *         is called, the Observable starts to emit items to its [[rx.lang.scala.Observer]]s
   */
  def replay: (() => Subscription, Observable[T]) = {
    val javaCO = asJavaObservable.replay()
    (() => javaCO.connect(), toScalaObservable[T](javaCO))
  }

  /**
   * This method has similar behavior to [[rx.lang.scala.Observable.replay]] except that this auto-subscribes to
   * the source Observable rather than returning a start function and an Observable.
   *
   * <img width="640" src="https://github.com/Netflix/RxJava/wiki/images/rx-operators/cache.png">
   *
   * This is useful when you want an Observable to cache responses and you can't control the
   * subscribe/unsubscribe behavior of all the [[rx.lang.scala.Observer]]s.
   *
   * NOTE: You sacrifice the ability to unsubscribe from the origin when you use the
   * `cache()` operator so be careful not to use this operator on Observables that
   * emit an infinite or very large number of items that will use up memory.
   *
   * @return an Observable that when first subscribed to, caches all of its notifications for
   *         the benefit of subsequent subscribers.
   */
  def cache: Observable[T] = {
    toScalaObservable[T](asJavaObservable.cache())
  }

  /**
   * Returns a a pair of a start function and an [[rx.lang.scala.Observable]], which waits until the start function is called before it begins emitting
   * items to those [[rx.lang.scala.Observer]]s that have subscribed to it.
   *
   * <img width="640" src="https://github.com/Netflix/RxJava/wiki/images/rx-operators/publishConnect.png">
   *
   * @return a pair of a start function and an [[rx.lang.scala.Observable]] such that when the start function
   *         is called, the Observable starts to emit items to its [[rx.lang.scala.Observer]]s
   */
  def publish: (() => Subscription, Observable[T]) = {
    val javaCO = asJavaObservable.publish()
    (() => javaCO.connect(), toScalaObservable[T](javaCO))
  }

  // TODO add Scala-like aggregate function

  /**
   * Returns an Observable that applies a function of your choosing to the first item emitted by a
   * source Observable, then feeds the result of that function along with the second item emitted
   * by an Observable into the same function, and so on until all items have been emitted by the
   * source Observable, emitting the final result from the final call to your function as its sole
   * item.
   *
   * <img width="640" src="https://raw.github.com/wiki/Netflix/RxJava/images/rx-operators/reduceSeed.png">
   *
   * This technique, which is called "reduce" or "aggregate" here, is sometimes called "fold,"
   * "accumulate," "compress," or "inject" in other programming contexts. Groovy, for instance,
   * has an `inject` method that does a similar operation on lists.
   *
   * @param initialValue
   *            the initial (seed) accumulator value
   * @param accumulator
   *            an accumulator function to be invoked on each item emitted by the source
   *            Observable, the result of which will be used in the next accumulator call
   * @return an Observable that emits a single item that is the result of accumulating the output
   *         from the items emitted by the source Observable
   */
  def foldLeft[R](initialValue: R)(accumulator: (R, T) => R): Observable[R] = {
    toScalaObservable[R](asJavaObservable.reduce(initialValue, new Func2[R,T,R]{
      def call(t1: R, t2: T): R = accumulator(t1,t2)
    }))
  }

  /**
   * Returns an Observable that emits the results of sampling the items emitted by the source
   * Observable at a specified time interval.
   *
   * <img width="640" src="https://github.com/Netflix/RxJava/wiki/images/rx-operators/sample.png">
   *
   * @param duration the sampling rate
   * @return an Observable that emits the results of sampling the items emitted by the source
   *         Observable at the specified time interval
   */
  def sample(duration: Duration): Observable[T] = {
    toScalaObservable[T](asJavaObservable.sample(duration.length, duration.unit))
  }

  /**
   * Returns an Observable that emits the results of sampling the items emitted by the source
   * Observable at a specified time interval.
   *
   * <img width="640" src="https://github.com/Netflix/RxJava/wiki/images/rx-operators/sample.png">
   *
   * @param duration the sampling rate
   * @param scheduler
   *            the [[rx.lang.scala.Scheduler]] to use when sampling
   * @return an Observable that emits the results of sampling the items emitted by the source
   *         Observable at the specified time interval
   */
  def sample(duration: Duration, scheduler: Scheduler): Observable[T] = {
    toScalaObservable[T](asJavaObservable.sample(duration.length, duration.unit, scheduler))
  }

  /**
   * Returns an Observable that applies a function of your choosing to the first item emitted by a
   * source Observable, then feeds the result of that function along with the second item emitted
   * by an Observable into the same function, and so on until all items have been emitted by the
   * source Observable, emitting the result of each of these iterations.
   *
   * <img width="640" src="https://raw.github.com/wiki/Netflix/RxJava/images/rx-operators/scanSeed.png">
   *
   * This sort of function is sometimes called an accumulator.
   *
   * Note that when you pass a seed to `scan()` the resulting Observable will emit
   * that seed as its first emitted item.
   *
   * @param initialValue
   *            the initial (seed) accumulator value
   * @param accumulator
   *            an accumulator function to be invoked on each item emitted by the source
   *            Observable, whose result will be emitted to [[rx.lang.scala.Observer]]s via [[rx.lang.scala.Observer.onNext onNext]] and used in the next accumulator call.
   * @return an Observable that emits the results of each call to the accumulator function
   */
  def scan[R](initialValue: R)(accumulator: (R, T) => R): Observable[R] = {
    toScalaObservable[R](asJavaObservable.scan(initialValue, new Func2[R,T,R]{
      def call(t1: R, t2: T): R = accumulator(t1,t2)
    }))
  }

  /**
   * Returns an Observable that emits a Boolean that indicates whether all of the items emitted by
   * the source Observable satisfy a condition.
   *
   * <img width="640" src="https://github.com/Netflix/RxJava/wiki/images/rx-operators/all.png">
   *
   * @param predicate
   *            a function that evaluates an item and returns a Boolean
   * @return an Observable that emits `true` if all items emitted by the source
   *         Observable satisfy the predicate; otherwise, `false`
   */
  def forall(predicate: T => Boolean): Observable[Boolean] = {
    // type mismatch; found : rx.Observable[java.lang.Boolean] required: rx.Observable[_ <: scala.Boolean]
    // new Observable[Boolean](asJava.all(predicate))
    // it's more fun in Scala:
    this.map(predicate).foldLeft(true)(_ && _)
  }

  /**
   * Returns an Observable that skips the first `num` items emitted by the source
   * Observable and emits the remainder.
   *
   * <img width="640" src="https://raw.github.com/wiki/Netflix/RxJava/images/rx-operators/skip.png">
   *
   * @param n
   *            the number of items to skip
   * @return an Observable that is identical to the source Observable except that it does not
   *         emit the first `num` items that the source emits
   */
  def drop(n: Int): Observable[T] = {
    toScalaObservable[T](asJavaObservable.skip(n))
  }

  /**
   * Returns an Observable that bypasses all items from the source Observable as long as the specified
   * condition holds true. Emits all further source items as soon as the condition becomes false.
   *
   * <img width="640" src="https://raw.github.com/wiki/Netflix/RxJava/images/rx-operators/skipWhile.png">
   *
   * @param predicate
   *            A function to test each item emitted from the source Observable for a condition.
   * @return an Observable that emits all items from the source Observable as soon as the condition
   *         becomes false.
   */
  def dropWhile(predicate: T => Boolean): Observable[T] = {
    toScalaObservable(asJavaObservable.skipWhile(predicate))
  }

  /**
   * Returns an Observable that emits only the first `num` items emitted by the source
   * Observable.
   *
   * <img width="640" src="https://raw.github.com/wiki/Netflix/RxJava/images/rx-operators/take.png">
   *
   * This method returns an Observable that will invoke a subscribing [[rx.lang.scala.Observer]]'s 
   * [[rx.lang.scala.Observer.onNext onNext]] function a maximum of `num` times before invoking
   * [[rx.lang.scala.Observer.onCompleted onCompleted]].
   *
   * @param n
   *            the number of items to take
   * @return an Observable that emits only the first `num` items from the source
   *         Observable, or all of the items from the source Observable if that Observable emits
   *         fewer than `num` items
   */
  def take(n: Int): Observable[T] = {
    toScalaObservable[T](asJavaObservable.take(n))
  }

  /**
   * Returns an Observable that emits items emitted by the source Observable so long as a
   * specified condition is true.
   *
   * <img width="640" src="https://github.com/Netflix/RxJava/wiki/images/rx-operators/takeWhile.png">
   *
   * @param predicate
   *            a function that evaluates an item emitted by the source Observable and returns a
   *            Boolean
   * @return an Observable that emits the items from the source Observable so long as each item
   *         satisfies the condition defined by `predicate`
   */
  def takeWhile(predicate: T => Boolean): Observable[T] = {
    toScalaObservable[T](asJavaObservable.takeWhile(predicate))
  }

  /**
   * Returns an Observable that emits only the last `count` items emitted by the source
   * Observable.
   *
   * <img width="640" src="https://github.com/Netflix/RxJava/wiki/images/rx-operators/last.png">
   *
   * @param count
   *            the number of items to emit from the end of the sequence emitted by the source
   *            Observable
   * @return an Observable that emits only the last `count` items emitted by the source
   *         Observable
   */
  def takeRight(count: Int): Observable[T] = {
    toScalaObservable[T](asJavaObservable.takeLast(count))
  }

  /**
   * Returns an Observable that emits the items from the source Observable only until the
   * `other` Observable emits an item.
   *
   * <img width="640" src="https://github.com/Netflix/RxJava/wiki/images/rx-operators/takeUntil.png">
   *
   * @param that
   *            the Observable whose first emitted item will cause `takeUntil` to stop
   *            emitting items from the source Observable
   * @tparam E
   *            the type of items emitted by `other`
   * @return an Observable that emits the items of the source Observable until such time as
   *         `other` emits its first item
   */
  def takeUntil[E](that: Observable[E]): Observable[T] = {
    toScalaObservable[T](asJavaObservable.takeUntil(that.asJavaObservable))
  }

  /**
   * Returns an Observable that emits a single item, a list composed of all the items emitted by
   * the source Observable.
   *
   * <img width="640" src="https://raw.github.com/wiki/Netflix/RxJava/images/rx-operators/toList.png">
   *
   * Normally, an Observable that returns multiple items will do so by invoking its [[rx.lang.scala.Observer]]'s 
   * [[rx.lang.scala.Observer.onNext onNext]] method for each such item. You can change
   * this behavior, instructing the Observable to compose a list of all of these items and then to
   * invoke the Observer's `onNext` function once, passing it the entire list, by
   * calling the Observable's `toList` method prior to calling its `Observable.subscribe` method.
   *
   * Be careful not to use this operator on Observables that emit infinite or very large numbers
   * of items, as you do not have the option to unsubscribe.
   *
   * @return an Observable that emits a single item: a List containing all of the items emitted by
   *         the source Observable.
   */
  def toSeq: Observable[Seq[T]] = {
    Observable.jObsOfListToScObsOfSeq(asJavaObservable.toList)
      : Observable[Seq[T]] // SI-7818
  }

  /**
   * Groups the items emitted by this Observable according to a specified discriminator function.
   *
   * @param f
   *            a function that extracts the key from an item
   * @tparam K
   *            the type of keys returned by the discriminator function.
   * @return an Observable that emits `(key, observable)` pairs, where `observable`
   *         contains all items for which `f` returned `key`.
   */
  def groupBy[K](f: T => K): Observable[(K, Observable[T])] = {
    val o1 = asJavaObservable.groupBy[K](f) : rx.Observable[_ <: rx.observables.GroupedObservable[K, _ <: T]]
    val func = (o: rx.observables.GroupedObservable[K, _ <: T]) => (o.getKey, toScalaObservable[T](o))
    toScalaObservable[(K, Observable[T])](o1.map[(K, Observable[T])](func))
  }

  /**
   * Given an Observable that emits Observables, creates a single Observable that
   * emits the items emitted by the most recently published of those Observables.
   *
   * <img width="640" src="https://github.com/Netflix/RxJava/wiki/images/rx-operators/switchDo.png">
   *
   * This operation is only available if `this` is of type `Observable[Observable[U]]` for some `U`,
   * otherwise you'll get a compilation error.
   *
   * @return an Observable that emits only the items emitted by the most recently published
   *         Observable
   *
   * @usecase def switch[U]: Observable[U]
   *   @inheritdoc
   */
  def switch[U](implicit evidence: Observable[T] <:< Observable[Observable[U]]): Observable[U] = {
    val o2: Observable[Observable[U]] = this
    val o3: Observable[rx.Observable[_ <: U]] = o2.map(_.asJavaObservable)
    val o4: rx.Observable[_ <: rx.Observable[_ <: U]] = o3.asJavaObservable
    val o5 = rx.Observable.switchOnNext[U](o4)
    toScalaObservable[U](o5)
  }
  // Naming: We follow C# (switch), not Java (switchOnNext), because Java just had to avoid clash with keyword

  /**
   * Flattens two Observables into one Observable, without any transformation.
   *
   * <img width="640" src="https://raw.github.com/wiki/Netflix/RxJava/images/rx-operators/merge.png">
   *
   * You can combine items emitted by two Observables so that they act like a single
   * Observable by using the `merge` method.
   *
   * @param that
   *            an Observable to be merged
   * @return an Observable that emits items from `this` and `that` until 
   *            `this` or `that` emits `onError` or `onComplete`.
   */
  def merge[U >: T](that: Observable[U]): Observable[U] = {
    val thisJava: rx.Observable[_ <: U] = this.asJavaObservable
    val thatJava: rx.Observable[_ <: U] = that.asJavaObservable
    toScalaObservable[U](rx.Observable.merge(thisJava, thatJava))
  }

  /**
   * This behaves like [[rx.lang.scala.Observable.merge]] except that if any of the merged Observables
   * notify of an error via [[rx.lang.scala.Observer.onError onError]], `mergeDelayError` will
   * refrain from propagating that error notification until all of the merged Observables have
   * finished emitting items.
   *
   * <img width="640" src="https://raw.github.com/wiki/Netflix/RxJava/images/rx-operators/mergeDelayError.png">
   *
   * Even if multiple merged Observables send `onError` notifications, `mergeDelayError` will only invoke the `onError` method of its
   * Observers once.
   *
   * This method allows an Observer to receive all successfully emitted items from all of the
   * source Observables without being interrupted by an error notification from one of them.
   *
   * @param that
   *            an Observable to be merged
   * @return an Observable that emits items that are the result of flattening the items emitted by
   *         `this` and `that`
   */
  def mergeDelayError[U >: T](that: Observable[U]): Observable[U] = {
    toScalaObservable[U](rx.Observable.mergeDelayError[U](this.asJavaObservable, that.asJavaObservable))
  }

  /**
   * Flattens the sequence of Observables emitted by `this` into one Observable, without any
   * transformation.
   *
   * <img width="640" src="https://raw.github.com/wiki/Netflix/RxJava/images/rx-operators/merge.png">
   *
   * You can combine the items emitted by multiple Observables so that they act like a single
   * Observable by using this method.
   *
   * This operation is only available if `this` is of type `Observable[Observable[U]]` for some `U`,
   * otherwise you'll get a compilation error.
   *
   * @return an Observable that emits items that are the result of flattening the items emitted
   *         by the Observables emitted by `this`
   *
   * @usecase def flatten[U]: Observable[U]
   *   @inheritdoc
   */
  def flatten[U](implicit evidence: Observable[T] <:< Observable[Observable[U]]): Observable[U] = {
    val o2: Observable[Observable[U]] = this
    val o3: Observable[rx.Observable[_ <: U]] = o2.map(_.asJavaObservable)
    val o4: rx.Observable[_ <: rx.Observable[_ <: U]] = o3.asJavaObservable
    val o5 = rx.Observable.merge[U](o4)
    toScalaObservable[U](o5)
  }

  /**
   * This behaves like `flatten` except that if any of the merged Observables
   * notify of an error via [[rx.lang.scala.Observer.onError onError]], this method will
   * refrain from propagating that error notification until all of the merged Observables have
   * finished emitting items.
   *
   * <img width="640" src="https://raw.github.com/wiki/Netflix/RxJava/images/rx-operators/mergeDelayError.png">
   *
   * Even if multiple merged Observables send `onError` notifications, this method will only invoke the `onError` method of its
   * Observers once.
   *
   * This method allows an Observer to receive all successfully emitted items from all of the
   * source Observables without being interrupted by an error notification from one of them.
   *
   * This operation is only available if `this` is of type `Observable[Observable[U]]` for some `U`,
   * otherwise you'll get a compilation error.
   *
   * @return an Observable that emits items that are the result of flattening the items emitted by
   *         the Observables emitted by the this Observable
   *
   * @usecase def flattenDelayError[U]: Observable[U]
   *   @inheritdoc
   */
  def flattenDelayError[U](implicit evidence: Observable[T] <:< Observable[Observable[U]]): Observable[U] = {
    val o2: Observable[Observable[U]] = this
    val o3: Observable[rx.Observable[_ <: U]] = o2.map(_.asJavaObservable)
    val o4: rx.Observable[_ <: rx.Observable[_ <: U]] = o3.asJavaObservable
    val o5 = rx.Observable.mergeDelayError[U](o4)
    toScalaObservable[U](o5)
  }

  /**
   * Combines two observables, emitting a pair of the latest values of each of
   * the source observables each time an event is received from one of the source observables, where the
   * aggregation is defined by the given function.
   *
   * @param that
   *            The second source observable.
   * @return An Observable that combines the source Observables
   */
  def combineLatest[U](that: Observable[U]): Observable[(T, U)] = {
    val f: Func2[_ >: T, _ >: U, _ <: (T, U)] = (t: T, u: U) => (t, u)
    toScalaObservable[(T, U)](rx.Observable.combineLatest[T, U, (T, U)](this.asJavaObservable, that.asJavaObservable, f))
  }

  /**
   * Debounces by dropping all values that are followed by newer values before the timeout value expires. The timer resets on each `onNext` call.
   *
   * NOTE: If events keep firing faster than the timeout then no data will be emitted.
   *
   * <img width="640" src="https://github.com/Netflix/RxJava/wiki/images/rx-operators/throttleWithTimeout.png">
   *
   * $debounceVsThrottle
   *
   * @param timeout
   *            The time each value has to be 'the most recent' of the [[rx.lang.scala.Observable]] to ensure that it's not dropped.
   *
   * @return An [[rx.lang.scala.Observable]] which filters out values which are too quickly followed up with newer values.
   * @see `Observable.debounce`
   */
  def throttleWithTimeout(timeout: Duration): Observable[T] = {
    toScalaObservable[T](asJavaObservable.throttleWithTimeout(timeout.length, timeout.unit))
  }

  /**
   * Debounces by dropping all values that are followed by newer values before the timeout value expires. The timer resets on each `onNext` call.
   *
   * NOTE: If events keep firing faster than the timeout then no data will be emitted.
   *
   * <img width="640" src="https://github.com/Netflix/RxJava/wiki/images/rx-operators/debounce.png">
   *
   * $debounceVsThrottle
   *
   * @param timeout
   *            The time each value has to be 'the most recent' of the [[rx.lang.scala.Observable]] to ensure that it's not dropped.
   *
   * @return An [[rx.lang.scala.Observable]] which filters out values which are too quickly followed up with newer values.
   * @see `Observable.throttleWithTimeout`
   */
  def debounce(timeout: Duration): Observable[T] = {
    toScalaObservable[T](asJavaObservable.debounce(timeout.length, timeout.unit))
  }

  /**
   * Debounces by dropping all values that are followed by newer values before the timeout value expires. The timer resets on each `onNext` call.
   *
   * NOTE: If events keep firing faster than the timeout then no data will be emitted.
   *
   * <img width="640" src="https://github.com/Netflix/RxJava/wiki/images/rx-operators/debounce.png">
   *
   * $debounceVsThrottle
   *
   * @param timeout
   *            The time each value has to be 'the most recent' of the [[rx.lang.scala.Observable]] to ensure that it's not dropped.
   * @param scheduler
   *            The [[rx.lang.scala.Scheduler]] to use internally to manage the timers which handle timeout for each event.
   * @return Observable which performs the throttle operation.
   * @see `Observable.throttleWithTimeout`
   */
  def debounce(timeout: Duration, scheduler: Scheduler): Observable[T] = {
    toScalaObservable[T](asJavaObservable.debounce(timeout.length, timeout.unit, scheduler))
  }

  /**
   * Debounces by dropping all values that are followed by newer values before the timeout value expires. The timer resets on each `onNext` call.
   *
   * NOTE: If events keep firing faster than the timeout then no data will be emitted.
   *
   * <img width="640" src="https://github.com/Netflix/RxJava/wiki/images/rx-operators/throttleWithTimeout.png">
   *
   * @param timeout
   *            The time each value has to be 'the most recent' of the [[rx.lang.scala.Observable]] to ensure that it's not dropped.
   * @param scheduler
   *            The [[rx.lang.scala.Scheduler]] to use internally to manage the timers which handle timeout for each event.
   * @return Observable which performs the throttle operation.
   * @see `Observable.debounce`
   */
  def throttleWithTimeout(timeout: Duration, scheduler: Scheduler): Observable[T] = {
    toScalaObservable[T](asJavaObservable.throttleWithTimeout(timeout.length, timeout.unit, scheduler))
  }

  /**
   * Throttles by skipping value until `skipDuration` passes and then emits the next received value.
   *
   * This differs from `Observable.throttleLast` in that this only tracks passage of time whereas `Observable.throttleLast` ticks at scheduled intervals.
   *
   * <img width="640" src="https://github.com/Netflix/RxJava/wiki/images/rx-operators/throttleFirst.png">
   *
   * @param skipDuration
   *            Time to wait before sending another value after emitting last value.
   * @param scheduler
   *            The [[rx.lang.scala.Scheduler]] to use internally to manage the timers which handle timeout for each event.
   * @return Observable which performs the throttle operation.
   */
  def throttleFirst(skipDuration: Duration, scheduler: Scheduler): Observable[T] = {
    toScalaObservable[T](asJavaObservable.throttleFirst(skipDuration.length, skipDuration.unit, scheduler))
  }

  /**
   * Throttles by skipping value until `skipDuration` passes and then emits the next received value.
   *
   * This differs from `Observable.throttleLast` in that this only tracks passage of time whereas `Observable.throttleLast` ticks at scheduled intervals.
   *
   * <img width="640" src="https://github.com/Netflix/RxJava/wiki/images/rx-operators/throttleFirst.png">
   *
   * @param skipDuration
   *            Time to wait before sending another value after emitting last value.
   * @return Observable which performs the throttle operation.
   */
  def throttleFirst(skipDuration: Duration): Observable[T] = {
    toScalaObservable[T](asJavaObservable.throttleFirst(skipDuration.length, skipDuration.unit))
  }

  /**
   * Throttles by returning the last value of each interval defined by 'intervalDuration'.
   *
   * This differs from `Observable.throttleFirst` in that this ticks along at a scheduled interval whereas `Observable.throttleFirst` does not tick, it just tracks passage of time.
   *
   * <img width="640" src="https://github.com/Netflix/RxJava/wiki/images/rx-operators/throttleLast.png">
   *
   * @param intervalDuration
   *            Duration of windows within with the last value will be chosen.
   * @return Observable which performs the throttle operation.
   */
  def throttleLast(intervalDuration: Duration): Observable[T] = {
    toScalaObservable[T](asJavaObservable.throttleLast(intervalDuration.length, intervalDuration.unit))
  }

  /**
   * Throttles by returning the last value of each interval defined by 'intervalDuration'.
   *
   * This differs from `Observable.throttleFirst` in that this ticks along at a scheduled interval whereas `Observable.throttleFirst` does not tick, it just tracks passage of time.
   *
   * <img width="640" src="https://github.com/Netflix/RxJava/wiki/images/rx-operators/throttleLast.png">
   *
   * @param intervalDuration
   *            Duration of windows within with the last value will be chosen.
   * @return Observable which performs the throttle operation.
   */
  def throttleLast(intervalDuration: Duration, scheduler: Scheduler): Observable[T] = {
    toScalaObservable[T](asJavaObservable.throttleLast(intervalDuration.length, intervalDuration.unit, scheduler))
  }

  /**
   * Returns an Observable that sums up the elements of this Observable.
   *
   * This operation is only available if the elements of this Observable are numbers, otherwise
   * you will get a compilation error.
   *
   * @return an Observable emitting the sum of all the elements of the source Observable
   *         as its single item.
   *
   * @usecase def sum: Observable[T]
   *   @inheritdoc
   */
  def sum[U >: T](implicit num: Numeric[U]): Observable[U] = {
    foldLeft(num.zero)(num.plus)
  }

  /**
   * Returns an Observable that multiplies up the elements of this Observable.
   *
   * This operation is only available if the elements of this Observable are numbers, otherwise
   * you will get a compilation error.
   *
   * @return an Observable emitting the product of all the elements of the source Observable
   *         as its single item.
   *
   * @usecase def product: Observable[T]
   *   @inheritdoc
   */
  def product[U >: T](implicit num: Numeric[U]): Observable[U] = {
    foldLeft(num.one)(num.times)
  }

  /**
   * Returns an Observable that emits only the very first item emitted by the source Observable, or
   * a default value if the source Observable is empty.
   *
   * <img width="640" src="https://raw.github.com/wiki/Netflix/RxJava/images/rx-operators/firstOrDefault.png">
   *
   * @param default
   *            The default value to emit if the source Observable doesn't emit anything.
   *            This is a by-name parameter, so it is only evaluated if the source Observable doesn't emit anything.
   * @return an Observable that emits only the very first item from the source, or a default value
   *         if the source Observable completes without emitting any item.
   */
  def firstOrElse[U >: T](default: => U): Observable[U] = {
    this.take(1).foldLeft[Option[U]](None)((v: Option[U], e: U) => Some(e)).map({
      case Some(element) => element
      case None => default
    })
  }

  /**
   * Returns an Observable that emits only the very first item emitted by the source Observable, or
   * a default value if the source Observable is empty.
   *
   * <img width="640" src="https://raw.github.com/wiki/Netflix/RxJava/images/rx-operators/firstOrDefault.png">
   *
   * @param default
   *            The default value to emit if the source Observable doesn't emit anything.
   *            This is a by-name parameter, so it is only evaluated if the source Observable doesn't emit anything.
   * @return an Observable that emits only the very first item from the source, or a default value
   *         if the source Observable completes without emitting any item.
   */
  def headOrElse[U >: T](default: => U): Observable[U] = firstOrElse(default)

  /**
   * Returns an Observable that emits only the very first item emitted by the source Observable.
   * This is just a shorthand for `take(1)`.
   *
   * <img width="640" src="https://raw.github.com/wiki/Netflix/RxJava/images/rx-operators/first.png">
   *
   * @return an Observable that emits only the very first item from the source, or none if the
   *         source Observable completes without emitting a single item.
   */
  def first: Observable[T] = take(1)

  /*
  
  TODO once https://github.com/Netflix/RxJava/issues/417 is fixed, we can add head and tail methods
  
  /**
   * emits NoSuchElementException("head of empty Observable") if empty
   */
  def head: Observable[T] = {
    this.take(1).fold[Option[T]](None)((v: Option[T], e: T) => Some(e)).map({
      case Some(element) => element
      case None => throw new NoSuchElementException("head of empty Observable")
    })
  }
  
  /**
   * emits an UnsupportedOperationException("tail of empty list") if empty
   */
  def tail: Observable[T] = ???
  
  */

  /**
   * Returns an Observable that forwards all sequentially distinct items emitted from the source Observable.
   *
   * <img width="640" src="https://raw.github.com/wiki/Netflix/RxJava/images/rx-operators/distinctUntilChanged.png">
   *
   * @return an Observable of sequentially distinct items
   */
  def distinctUntilChanged: Observable[T] = {
    toScalaObservable[T](asJavaObservable.distinctUntilChanged)
  }

  /**
   * Returns an Observable that forwards all items emitted from the source Observable that are sequentially
   * distinct according to a key selector function.
   *
   * <img width="640" src="https://raw.github.com/wiki/Netflix/RxJava/images/rx-operators/distinctUntilChanged.key.png">
   *
   * @param keySelector
   *            a function that projects an emitted item to a key value which is used for deciding whether an item is sequentially
   *            distinct from another one or not
   * @return an Observable of sequentially distinct items
   */
  def distinctUntilChanged[U](keySelector: T => U): Observable[T] = {
    toScalaObservable[T](asJavaObservable.distinctUntilChanged[U](keySelector))
  }

  /**
   * Returns an Observable that forwards all distinct items emitted from the source Observable.
   *
   * <img width="640" src="https://raw.github.com/wiki/Netflix/RxJava/images/rx-operators/distinct.png">
   *
   * @return an Observable of distinct items
   */
  def distinct: Observable[T] = {
    toScalaObservable[T](asJavaObservable.distinct())
  }

  /**
   * Returns an Observable that forwards all items emitted from the source Observable that are distinct according
   * to a key selector function.
   *
   * <img width="640" src="https://raw.github.com/wiki/Netflix/RxJava/images/rx-operators/distinct.key.png">
   *
   * @param keySelector
   *            a function that projects an emitted item to a key value which is used for deciding whether an item is
   *            distinct from another one or not
   * @return an Observable of distinct items
   */
  def distinct[U](keySelector: T => U): Observable[T] = {
    toScalaObservable[T](asJavaObservable.distinct[U](keySelector))
  }

  /**
   * Returns an Observable that counts the total number of elements in the source Observable.
   *
   * <img width="640" src="https://raw.github.com/wiki/Netflix/RxJava/images/rx-operators/count.png">
   *
   * @return an Observable emitting the number of counted elements of the source Observable
   *         as its single item.
   */
  def length: Observable[Int] = {
    toScalaObservable[Integer](asJavaObservable.count()).map(_.intValue())
  }

  /**
   * Returns an Observable that counts the total number of elements in the source Observable.
   *
   * <img width="640" src="https://raw.github.com/wiki/Netflix/RxJava/images/rx-operators/count.png">
   *
   * @return an Observable emitting the number of counted elements of the source Observable
   *         as its single item.
   */
  def size: Observable[Int] = length

  /**
   * Retry subscription to origin Observable upto given retry count.
   *
   * <img width="640" src="https://raw.github.com/wiki/Netflix/RxJava/images/rx-operators/retry.png">
   *
   * If [[rx.lang.scala.Observer.onError]] is invoked the source Observable will be re-subscribed to as many times as defined by retryCount.
   *
   * Any [[rx.lang.scala.Observer.onNext]] calls received on each attempt will be emitted and concatenated together.
   *
   * For example, if an Observable fails on first time but emits [1, 2] then succeeds the second time and
   * emits [1, 2, 3, 4, 5] then the complete output would be [1, 2, 1, 2, 3, 4, 5, onCompleted].
   *
   * @param retryCount
   *            Number of retry attempts before failing.
   * @return Observable with retry logic.
   */
  def retry(retryCount: Int): Observable[T] = {
    toScalaObservable[T](asJavaObservable.retry(retryCount))
  }

  /**
   * Retry subscription to origin Observable whenever onError is called (infinite retry count).
   *
   * <img width="640" src="https://raw.github.com/wiki/Netflix/RxJava/images/rx-operators/retry.png">
   *
   * If [[rx.lang.scala.Observer.onError]] is invoked the source Observable will be re-subscribed to.
   *
   * Any [[rx.lang.scala.Observer.onNext]] calls received on each attempt will be emitted and concatenated together.
   *
   * For example, if an Observable fails on first time but emits [1, 2] then succeeds the second time and
   * emits [1, 2, 3, 4, 5] then the complete output would be [1, 2, 1, 2, 3, 4, 5, onCompleted].
   * @return Observable with retry logic.
   */
  def retry: Observable[T] = {
    toScalaObservable[T](asJavaObservable.retry())
  }

  /**
   * Converts an Observable into a [[rx.lang.scala.observables.BlockingObservable]] (an Observable with blocking
   * operators).
   *
   * @see <a href="https://github.com/Netflix/RxJava/wiki/Blocking-Observable-Operators">Blocking Observable Operators</a>
   */
  def toBlockingObservable: BlockingObservable[T] = {
    new BlockingObservable[T](asJavaObservable.toBlockingObservable)
  }

  /**
   * Perform work in parallel by sharding an `Observable[T]` on a 
   * [[rx.lang.scala.concurrency.Schedulers.threadPoolForComputation computation]]
   * [[rx.lang.scala.Scheduler]] and return an `Observable[R]` with the output.
   *
   * @param f
   *            a function that applies Observable operators to `Observable[T]` in parallel and returns an `Observable[R]`
   * @return an Observable with the output of the function executed on a [[rx.lang.scala.Scheduler]]
   */
  def parallel[R](f: Observable[T] => Observable[R]): Observable[R] = {
    val fJava: Func1[rx.Observable[T], rx.Observable[R]] =
      (jo: rx.Observable[T]) => f(toScalaObservable[T](jo)).asJavaObservable.asInstanceOf[rx.Observable[R]]
    toScalaObservable(asJavaObservable.asInstanceOf[rx.Observable[T]].parallel[R](fJava))
  }

  /**
   * Perform work in parallel by sharding an `Observable[T]` on a [[rx.lang.scala.Scheduler]] and return an `Observable[R]` with the output.
   *
   * @param f
   *            a function that applies Observable operators to `Observable[T]` in parallel and returns an `Observable[R]`
   * @param scheduler
   *            a [[rx.lang.scala.Scheduler]] to perform the work on.
   * @return an Observable with the output of the function executed on a [[rx.lang.scala.Scheduler]]
   */
  def parallel[R](f: Observable[T] => Observable[R], scheduler: Scheduler): Observable[R] = {
    val fJava: Func1[rx.Observable[T], rx.Observable[R]] =
      (jo: rx.Observable[T]) => f(toScalaObservable[T](jo)).asJavaObservable.asInstanceOf[rx.Observable[R]]
    toScalaObservable(asJavaObservable.asInstanceOf[rx.Observable[T]].parallel[R](fJava, scheduler))
  }

  /** Tests whether a predicate holds for some of the elements of this `Observable`.
    *
    *  @param   p     the predicate used to test elements.
    *  @return        an Observable emitting one single Boolean, which is `true` if the given predicate `p`
    *                 holds for some of the elements of this Observable, and `false` otherwise.
    */
  def exists(p: T => Boolean): Observable[Boolean] = {
    toScalaObservable[java.lang.Boolean](asJavaObservable.exists(p)).map(_.booleanValue())
  }

  /** Tests whether this `Observable` emits no elements.
    *
    *  @return        an Observable emitting one single Boolean, which is `true` if this `Observable`
    *                 emits no elements, and `false` otherwise.
    */
  def isEmpty: Observable[Boolean] = {
    toScalaObservable[java.lang.Boolean](asJavaObservable.isEmpty()).map(_.booleanValue())
  }

  def withFilter(p: T => Boolean): WithFilter[T] = {
    new WithFilter[T](p, asJavaObservable)
  }

  /**
   * Returns an Observable that applies the given function to each item emitted by an
   * Observable.
   *
   * @param observer the observer
   *
   * @return an Observable with the side-effecting behavior applied.
   */
  def doOnEach(observer: Observer[T]): Observable[T] = {
    toScalaObservable[T](asJavaObservable.doOnEach(observer.asJavaObserver))
  }

  /**
   * Returns an Observable that applies the given function to each item emitted by an
   * Observable.
   *
   * @param onNext this function will be called whenever the Observable emits an item
   *
   * @return an Observable with the side-effecting behavior applied.
   */
  def doOnEach(onNext: T => Unit): Observable[T] = {
    toScalaObservable[T](asJavaObservable.doOnEach(
      onNext
    ))
  }

  /**
   * Returns an Observable that applies the given function to each item emitted by an
   * Observable.
   *
   * @param onNext this function will be called whenever the Observable emits an item
   * @param onError this function will be called if an error occurs
   *
   * @return an Observable with the side-effecting behavior applied.
   */
  def doOnEach(onNext: T => Unit, onError: Throwable => Unit): Observable[T] = {
    toScalaObservable[T](asJavaObservable.doOnEach(
      onNext,
      onError
    ))
  }

  /**
   * Returns an Observable that applies the given function to each item emitted by an
   * Observable.
   *
   * @param onNext this function will be called whenever the Observable emits an item
   * @param onError this function will be called if an error occurs
   * @param onCompleted the action to invoke when the source Observable calls
   *
   * @return an Observable with the side-effecting behavior applied.
   */
  def doOnEach(onNext: T => Unit, onError: Throwable => Unit, onCompleted: () => Unit): Observable[T] = {
    toScalaObservable[T](asJavaObservable.doOnEach(
      onNext,
      onError,
      onCompleted
    ))
  }
}

/**
 * Provides various ways to construct new Observables.
 */
object Observable {
  import scala.collection.JavaConverters._
  import scala.collection.immutable.Range
  import scala.concurrent.duration.Duration
  import scala.concurrent.{Future, ExecutionContext}
  import scala.util.{Success, Failure}
  import ImplicitFunctionConversions._
  import JavaConversions._
  import rx.lang.scala.subjects.AsyncSubject

  private[scala]
  def jObsOfListToScObsOfSeq[T](jObs: rx.Observable[_ <: java.util.List[T]]): Observable[Seq[T]] = {
    val oScala1: Observable[java.util.List[T]] = new Observable[java.util.List[T]]{ val asJavaObservable = jObs }
    oScala1.map((lJava: java.util.List[T]) => lJava.asScala)
  }

  private[scala]
  def jObsOfJObsToScObsOfScObs[T](jObs: rx.Observable[_ <: rx.Observable[_ <: T]]): Observable[Observable[T]] = {
<<<<<<< HEAD
    val oScala1: Observable[rx.Observable[_ <: T]] = new Observable[rx.Observable[_ <: T]]{ val asJavaObservable = jObs }
    oScala1.map((oJava: rx.Observable[_ <: T]) => new Observable[T]{ val asJavaObservable = oJava})
  }

  /**
   * Creates a new Scala Observable from a given Java Observable.
   */
  private [scala] def apply[T](observable: rx.Observable[_ <: T]): Observable[T] = {
    new Observable[T] {
      val asJavaObservable = observable
    }
=======
    val oScala1: Observable[rx.Observable[_ <: T]] = new Observable[rx.Observable[_ <: T]]{ def asJavaObservable = jObs }
    oScala1.map((oJava: rx.Observable[_ <: T]) => oJava)
>>>>>>> 01aab571
  }

  /**
   * Creates an Observable that will execute the given function when an [[rx.lang.scala.Observer]] subscribes to it.
   *
   * <img width="640" src="https://github.com/Netflix/RxJava/wiki/images/rx-operators/create.png">
   *
   * Write the function you pass to `create` so that it behaves as an Observable: It
   * should invoke the Observer's [[rx.lang.scala.Observer.onNext onNext]], [[rx.lang.scala.Observer.onError onError]], and [[rx.lang.scala.Observer.onCompleted onCompleted]] methods
   * appropriately.
   *
   * A well-formed Observable must invoke either the Observer's `onCompleted` method
   * exactly once or its `onError` method exactly once.
   *
   * See <a href="http://go.microsoft.com/fwlink/?LinkID=205219">Rx Design Guidelines (PDF)</a>
   * for detailed information.
   *
   *
   * @tparam T
   *            the type of the items that this Observable emits.
   * @param func
   *            a function that accepts an `Observer[T]`, invokes its `onNext`, `onError`, and `onCompleted` methods
   *            as appropriate, and returns a [[rx.lang.scala.Subscription]] to allow the Observer to
   *            canceling the subscription.
   * @return
   *         an Observable that, when an [[rx.lang.scala.Observer]] subscribes to it, will execute the given function.
   */
  def create[T](func: Observer[T] => Subscription): Observable[T] = {
    toScalaObservable[T](rx.Observable.create(new OnSubscribeFunc[T] {
      def onSubscribe(t1: rx.Observer[_ >: T]): rx.Subscription = {
        func(Observer(t1))
      }
    }))
  }

  /**
   * Returns an Observable that invokes an [[rx.lang.scala.Observer]]'s [[rx.lang.scala.Observer.onError onError]]
   * method when the Observer subscribes to it.
   *
   * <img width="640" src="https://raw.github.com/wiki/Netflix/RxJava/images/rx-operators/error.png">
   *
   * @param exception
   *            the particular error to report
   * @tparam T
   *            the type of the items (ostensibly) emitted by the Observable
   * @return an Observable that invokes the [[rx.lang.scala.Observer]]'s [[rx.lang.scala.Observer.onError onError]]
   *         method when the Observer subscribes to it
   */
  def error[T](exception: Throwable): Observable[T] = {
    toScalaObservable[T](rx.Observable.error(exception))
  }

  /**
   * Converts a sequence of values into an Observable.
   *
   * <img width="640" src="https://github.com/Netflix/RxJava/wiki/images/rx-operators/from.png">
   *
   * Implementation note: the entire array will be immediately emitted each time an [[rx.lang.scala.Observer]] subscribes.
   * Since this occurs before the [[rx.lang.scala.Subscription]] is returned,
   * it in not possible to unsubscribe from the sequence before it completes.
   *
   * @param items
   *            the source Array
   * @tparam T
   *            the type of items in the Array, and the type of items to be emitted by the
   *            resulting Observable
   * @return an Observable that emits each item in the source Array
   */
  def apply[T](items: T*): Observable[T] = {
    toScalaObservable[T](rx.Observable.from(items.toIterable.asJava))
  }

 /** Returns an Observable emitting the value produced by the Future as its single item.
   * If the future fails, the Observable will fail as well.
   *
   * @param f Future whose value ends up in the resulting Observable
   * @return an Observable completed after producing the value of the future, or with an exception
   */
  def from[T](f: Future[T])(implicit execContext: ExecutionContext): Observable[T] = {
    val s = AsyncSubject[T]()
    f.onComplete {
      case Failure(e) =>
        s.onError(e)
      case Success(c) =>
        s.onNext(c)
        s.onCompleted()
    }
    s
  }

  def from[T](items: T*): Observable[T] = {
    Observable[T](rx.Observable.from(items.toIterable.asJava))
  }

  /**
   * Converts an `Iterable` into an Observable.
   *
   * <img width="640" src="https://raw.github.com/wiki/Netflix/RxJava/images/rx-operators/from.png">
   *
   * Note: the entire iterable sequence is immediately emitted each time an
   * Observer subscribes. Since this occurs before the
   * `Subscription` is returned, it is not possible to unsubscribe from
   * the sequence before it completes.
   *
   * @param iterable the source `Iterable` sequence
   * @param <T> the type of items in the `Iterable` sequence and the
   *            type of items to be emitted by the resulting Observable
   * @return an Observable that emits each item in the source `Iterable`
   *         sequence
   */
  def from[T](iterable: Iterable[T]): Observable[T] = {
    toScalaObservable(rx.Observable.from(iterable.asJava))
  }

  /**
   * Returns an Observable that calls an Observable factory to create its Observable for each
   * new Observer that subscribes. That is, for each subscriber, the actual Observable is determined
   * by the factory function.
   *
   * <img width="640" src="https://github.com/Netflix/RxJava/wiki/images/rx-operators/defer.png">
   *
   * The defer operator allows you to defer or delay emitting items from an Observable until such
   * time as an Observer subscribes to the Observable. This allows an [[rx.lang.scala.Observer]] to easily
   * obtain updates or a refreshed version of the sequence.
   *
   * @param observable
   *            the Observable factory function to invoke for each [[rx.lang.scala.Observer]] that
   *            subscribes to the resulting Observable
   * @tparam T
   *            the type of the items emitted by the Observable
   * @return an Observable whose [[rx.lang.scala.Observer]]s trigger an invocation of the given Observable
   *         factory function
   */
  def defer[T](observable: => Observable[T]): Observable[T] = {
    toScalaObservable[T](rx.Observable.defer[T](() => observable.asJavaObservable))
  }

  /**
   * Returns an Observable that never sends any items or notifications to an [[rx.lang.scala.Observer]].
   *
   * <img width="640" src="https://github.com/Netflix/RxJava/wiki/images/rx-operators/never.png">
   *
   * This Observable is useful primarily for testing purposes.
   *
   * @return an Observable that never sends any items or notifications to an [[rx.lang.scala.Observer]]
   */
  def never: Observable[Nothing] = {
    toScalaObservable[Nothing](rx.Observable.never())
  }

  /**
   * Given 3 observables, returns an observable that emits Tuples of 3 elements each.
   * The first emitted Tuple will contain the first element of each source observable,
   * the second Tuple the second element of each source observable, and so on.
   *
   * @return an Observable that emits the zipped Observables
   */
  def zip[A, B, C](obA: Observable[A], obB: Observable[B], obC: Observable[C]): Observable[(A, B, C)] = {
    toScalaObservable[(A, B, C)](rx.Observable.zip[A, B, C, (A, B, C)](obA.asJavaObservable, obB.asJavaObservable, obC.asJavaObservable, (a: A, b: B, c: C) => (a, b, c)))
  }

  /**
   * Given 4 observables, returns an observable that emits Tuples of 4 elements each.
   * The first emitted Tuple will contain the first element of each source observable,
   * the second Tuple the second element of each source observable, and so on.
   *
   * @return an Observable that emits the zipped Observables
   */
  def zip[A, B, C, D](obA: Observable[A], obB: Observable[B], obC: Observable[C], obD: Observable[D]): Observable[(A, B, C, D)] = {
    toScalaObservable[(A, B, C, D)](rx.Observable.zip[A, B, C, D, (A, B, C, D)](obA.asJavaObservable, obB.asJavaObservable, obC.asJavaObservable, obD.asJavaObservable, (a: A, b: B, c: C, d: D) => (a, b, c, d)))
  }

  /**
   * Given an Observable emitting `N` source observables, returns an observable that
   * emits Seqs of `N` elements each.
   * The first emitted Seq will contain the first element of each source observable,
   * the second Seq the second element of each source observable, and so on.
   *
   * Note that the returned Observable will only start emitting items once the given
   * `Observable[Observable[T]]` has completed, because otherwise it cannot know `N`.
   *
   * @param observables
   *            An Observable emitting N source Observables
   * @return an Observable that emits the zipped Seqs
   */
  def zip[T](observables: Observable[Observable[T]]): Observable[Seq[T]] = {
    val f: FuncN[Seq[T]] = (args: Seq[java.lang.Object]) => {
      val asSeq: Seq[Object] = args.toSeq
      asSeq.asInstanceOf[Seq[T]]
    }
    val list = observables.map(_.asJavaObservable).asJavaObservable
    val o = rx.Observable.zip(list, f)
    toScalaObservable[Seq[T]](o)
  }

  /**
   * Emits `0`, `1`, `2`, `...` with a delay of `duration` between consecutive numbers.
   *
   * <img width="640" src="https://github.com/Netflix/RxJava/wiki/images/rx-operators/interval.png">
   *
   * @param duration
   *            duration between two consecutive numbers
   * @return An Observable that emits a number each time interval.
   */
  def interval(duration: Duration): Observable[Long] = {
    toScalaObservable[java.lang.Long](rx.Observable.interval(duration.length, duration.unit)).map(_.longValue())
    /*XXX*/
  }

  /**
   * Emits `0`, `1`, `2`, `...` with a delay of `duration` between consecutive numbers.
   *
   * <img width="640" src="https://github.com/Netflix/RxJava/wiki/images/rx-operators/interval.png">
   *
   * @param duration
   *            duration between two consecutive numbers
   * @param scheduler
   *            the scheduler to use
   * @return An Observable that emits a number each time interval.
   */
  def interval(duration: Duration, scheduler: Scheduler): Observable[Long] = {
    toScalaObservable[java.lang.Long](rx.Observable.interval(duration.length, duration.unit, scheduler)).map(_.longValue())
    /*XXX*/
  }

}





<|MERGE_RESOLUTION|>--- conflicted
+++ resolved
@@ -194,16 +194,10 @@
    * @return a pair of a start function and an [[rx.lang.scala.Observable]] such that when the start function
    *         is called, the Observable starts to push results into the specified Subject
    */
-<<<<<<< HEAD
   def multicast[R >: T](subject: rx.lang.scala.Subject[R]): (() => Subscription, Observable[R]) = {
     val s: rx.subjects.Subject[_ >: T, _<: R] = subject.asJavaSubject
     val javaCO: rx.observables.ConnectableObservable[R] = asJavaObservable.multicast(s)
-    (() => javaCO.connect(), Observable(javaCO))
-=======
-  def multicast[R](subject: rx.lang.scala.Subject[T, R]): (() => Subscription, Observable[R]) = {
-    val javaCO = asJavaObservable.multicast[R](subject.asJavaSubject)
-    (() => javaCO.connect(), toScalaObservable[R](javaCO))
->>>>>>> 01aab571
+    (() => javaCO.connect(), toScalaObservable(javaCO))
   }
 
   /**
@@ -845,11 +839,7 @@
     val o1: Observable[Notification[U]] = this
     val o2: Observable[rx.Notification[_ <: U]] = o1.map(_.asJava)
     val o3 = o2.asJavaObservable.dematerialize[U]()
-<<<<<<< HEAD
-    Observable(o3)
-=======
     toScalaObservable[U](o3)
->>>>>>> 01aab571
   }
 
   /**
@@ -1919,22 +1909,8 @@
 
   private[scala]
   def jObsOfJObsToScObsOfScObs[T](jObs: rx.Observable[_ <: rx.Observable[_ <: T]]): Observable[Observable[T]] = {
-<<<<<<< HEAD
     val oScala1: Observable[rx.Observable[_ <: T]] = new Observable[rx.Observable[_ <: T]]{ val asJavaObservable = jObs }
-    oScala1.map((oJava: rx.Observable[_ <: T]) => new Observable[T]{ val asJavaObservable = oJava})
-  }
-
-  /**
-   * Creates a new Scala Observable from a given Java Observable.
-   */
-  private [scala] def apply[T](observable: rx.Observable[_ <: T]): Observable[T] = {
-    new Observable[T] {
-      val asJavaObservable = observable
-    }
-=======
-    val oScala1: Observable[rx.Observable[_ <: T]] = new Observable[rx.Observable[_ <: T]]{ def asJavaObservable = jObs }
     oScala1.map((oJava: rx.Observable[_ <: T]) => oJava)
->>>>>>> 01aab571
   }
 
   /**
@@ -2025,10 +2001,6 @@
     s
   }
 
-  def from[T](items: T*): Observable[T] = {
-    Observable[T](rx.Observable.from(items.toIterable.asJava))
-  }
-
   /**
    * Converts an `Iterable` into an Observable.
    *
