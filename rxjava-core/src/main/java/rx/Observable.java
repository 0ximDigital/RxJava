/**
 * Copyright 2013 Netflix, Inc.
 * 
 * Licensed under the Apache License, Version 2.0 (the "License");
 * you may not use this file except in compliance with the License.
 * You may obtain a copy of the License at
 * 
 * http://www.apache.org/licenses/LICENSE-2.0
 * 
 * Unless required by applicable law or agreed to in writing, software
 * distributed under the License is distributed on an "AS IS" BASIS,
 * WITHOUT WARRANTIES OR CONDITIONS OF ANY KIND, either express or implied.
 * See the License for the specific language governing permissions and
 * limitations under the License.
 */
package rx;

import static org.junit.Assert.assertEquals;
import static org.mockito.Matchers.*;
import static org.mockito.Mockito.*;

import java.util.*;
import java.util.concurrent.*;
import java.util.concurrent.atomic.AtomicReference;

import org.junit.Before;
import org.junit.Test;
import org.mockito.Mock;
import org.mockito.Mockito;
import org.mockito.MockitoAnnotations;

import rx.operators.OperationConcat;
import rx.operators.OperationFilter;
import rx.operators.OperationLast;
import rx.operators.OperationMap;
import rx.operators.OperationMaterialize;
import rx.operators.OperationMerge;
import rx.operators.OperationMergeDelayError;
import rx.operators.OperationNext;
import rx.operators.OperationOnErrorResumeNextViaFunction;
import rx.operators.OperationOnErrorResumeNextViaObservable;
import rx.operators.OperationOnErrorReturn;
import rx.operators.OperationScan;
import rx.operators.OperationSkip;
import rx.operators.OperationSynchronize;
import rx.operators.OperationTake;
import rx.operators.OperationTakeLast;
import rx.operators.OperationToObservableFuture;
import rx.operators.OperationToObservableIterable;
import rx.operators.OperationToObservableList;
import rx.operators.OperationToObservableSortedList;
import rx.operators.OperationZip;
import rx.plugins.RxJavaErrorHandler;
import rx.plugins.RxJavaPlugins;
import rx.util.AtomicObservableSubscription;
import rx.util.AtomicObserver;
<<<<<<< HEAD
import rx.util.Pair;
=======
import rx.util.Exceptions;
>>>>>>> c87d120c
import rx.util.Range;
import rx.util.functions.Action0;
import rx.util.functions.Action1;
import rx.util.functions.Func1;
import rx.util.functions.Func2;
import rx.util.functions.Func3;
import rx.util.functions.Func4;
import rx.util.functions.FuncN;
import rx.util.functions.FunctionLanguageAdaptor;
import rx.util.functions.Functions;

/**
 * The Observable interface that implements the Reactive Pattern.
 * <p>
 * It provides overloaded methods for subscribing as well as delegate methods to the various operators.
 * <p>
 * The documentation for this interface makes use of marble diagrams. The following legend explains
 * these diagrams:
 * <p>
 * <img width="640" src="https://github.com/Netflix/RxJava/wiki/images/rx-operators/legend.png">
 * <p>
 * For more information see the <a href="https://github.com/Netflix/RxJava/wiki/Observable">RxJava Wiki</a>
 * 
 * @param <T>
 */
public class Observable<T> {

    private final Func1<Observer<T>, Subscription> onSubscribe;
    private final boolean isTrusted;

    protected Observable(Func1<Observer<T>, Subscription> onSubscribe) {
        this(onSubscribe, false);
    }

    protected Observable() {
        this(null, false);
    }

    private Observable(Func1<Observer<T>, Subscription> onSubscribe, boolean isTrusted) {
        this.onSubscribe = onSubscribe;
        this.isTrusted = isTrusted;
    }

    /**
     * an {@link Observer} must call an Observable's <code>subscribe</code> method in order to register itself
     * to receive push-based notifications from the Observable. A typical implementation of the
     * <code>subscribe</code> method does the following:
     * <p>
     * It stores a reference to the Observer in a collection object, such as a <code>List<T></code>
     * object.
     * <p>
     * It returns a reference to the {@link Subscription} interface. This enables
     * Observers to unsubscribe (that is, to stop receiving notifications) before the Observable has
     * finished sending them and has called the Observer's {@link Observer#onCompleted()} method.
     * <p>
     * At any given time, a particular instance of an <code>Observable<T></code> implementation is
     * responsible for accepting all subscriptions and notifying all subscribers. Unless the
     * documentation for a particular <code>Observable<T></code> implementation indicates otherwise,
     * Observers should make no assumptions about the <code>Observable<T></code> implementation, such
     * as the order of notifications that multiple Observers will receive.
     * <p>
     * For more information see the <a href="https://github.com/Netflix/RxJava/wiki/Observable">RxJava Wiki</a>
     * 
     * 
     * @param observer
     * @return a {@link Subscription} reference that allows observers
     *         to stop receiving notifications before the provider has finished sending them
     */
    public Subscription subscribe(Observer<T> observer) {
        if (onSubscribe == null) {
            throw new IllegalStateException("onSubscribe function can not be null.");
            // the subscribe function can also be overridden but generally that's not the appropriate approach so I won't mention that in the exception
        }
        if (isTrusted) {
            return onSubscribe.call(observer);
        } else {
            AtomicObservableSubscription subscription = new AtomicObservableSubscription();
            return subscription.wrap(onSubscribe.call(new AtomicObserver<T>(subscription, observer)));
        }
    }

    @SuppressWarnings({ "rawtypes", "unchecked" })
    public Subscription subscribe(final Map<String, Object> callbacks) {
        // lookup and memoize onNext
        Object _onNext = callbacks.get("onNext");
        if (_onNext == null) {
            throw new RuntimeException("onNext must be implemented");
        }
        final FuncN onNext = Functions.from(_onNext);

        return subscribe(new Observer() {

            public void onCompleted() {
                Object onComplete = callbacks.get("onCompleted");
                if (onComplete != null) {
                    Functions.from(onComplete).call();
                }
            }

            public void onError(Exception e) {
                handleError(e);
                Object onError = callbacks.get("onError");
                if (onError != null) {
                    Functions.from(onError).call(e);
                }
            }

            public void onNext(Object args) {
                onNext.call(args);
            }

        });
    }

    @SuppressWarnings({ "rawtypes", "unchecked" })
    public Subscription subscribe(final Object o) {
        if (o instanceof Observer) {
            // in case a dynamic language is not correctly handling the overloaded methods and we receive an Observer just forward to the correct method.
            return subscribe((Observer) o);
        }

        // lookup and memoize onNext
        if (o == null) {
            throw new RuntimeException("onNext must be implemented");
        }
        final FuncN onNext = Functions.from(o);

        return subscribe(new Observer() {

            public void onCompleted() {
                // do nothing
            }

            public void onError(Exception e) {
                handleError(e);
                // no callback defined
            }

            public void onNext(Object args) {
                onNext.call(args);
            }

        });
    }

    public Subscription subscribe(final Action1<T> onNext) {

        return subscribe(new Observer<T>() {

            public void onCompleted() {
                // do nothing
            }

            public void onError(Exception e) {
                handleError(e);
                // no callback defined
            }

            public void onNext(T args) {
                if (onNext == null) {
                    throw new RuntimeException("onNext must be implemented");
                }
                onNext.call(args);
            }

        });
    }

    @SuppressWarnings({ "rawtypes", "unchecked" })
    public Subscription subscribe(final Object onNext, final Object onError) {
        // lookup and memoize onNext
        if (onNext == null) {
            throw new RuntimeException("onNext must be implemented");
        }
        final FuncN onNextFunction = Functions.from(onNext);

        return subscribe(new Observer() {

            public void onCompleted() {
                // do nothing
            }

            public void onError(Exception e) {
                handleError(e);
                if (onError != null) {
                    Functions.from(onError).call(e);
                }
            }

            public void onNext(Object args) {
                onNextFunction.call(args);
            }

        });
    }

    public Subscription subscribe(final Action1<T> onNext, final Action1<Exception> onError) {

        return subscribe(new Observer<T>() {

            public void onCompleted() {
                // do nothing
            }

            public void onError(Exception e) {
                handleError(e);
                if (onError != null) {
                    onError.call(e);
                }
            }

            public void onNext(T args) {
                if (onNext == null) {
                    throw new RuntimeException("onNext must be implemented");
                }
                onNext.call(args);
            }

        });
    }

    @SuppressWarnings({ "rawtypes", "unchecked" })
    public Subscription subscribe(final Object onNext, final Object onError, final Object onComplete) {
        // lookup and memoize onNext
        if (onNext == null) {
            throw new RuntimeException("onNext must be implemented");
        }
        final FuncN onNextFunction = Functions.from(onNext);

        return subscribe(new Observer() {

            public void onCompleted() {
                if (onComplete != null) {
                    Functions.from(onComplete).call();
                }
            }

            public void onError(Exception e) {
                handleError(e);
                if (onError != null) {
                    Functions.from(onError).call(e);
                }
            }

            public void onNext(Object args) {
                onNextFunction.call(args);
            }

        });
    }

    public Subscription subscribe(final Action1<T> onNext, final Action1<Exception> onError, final Action0 onComplete) {

        return subscribe(new Observer<T>() {

            public void onCompleted() {
                onComplete.call();
            }

            public void onError(Exception e) {
                handleError(e);
                if (onError != null) {
                    onError.call(e);
                }
            }

            public void onNext(T args) {
                if (onNext == null) {
                    throw new RuntimeException("onNext must be implemented");
                }
                onNext.call(args);
            }

        });
    }

    /**
     * Invokes an action for each element in the observable sequence, and blocks until the sequence is terminated.
     * <p>
     * NOTE: This will block even if the Observable is asynchronous.
     * <p>
     * This is similar to {@link #subscribe(Observer)} but blocks. Because it blocks it does not need the {@link Observer#onCompleted()} or {@link Observer#onError(Exception)} methods.
     * 
     * @param onNext
     *            {@link Action1}
     * @throws RuntimeException
     *             if error occurs
     */
    public void forEach(final Action1<T> onNext) {
        final CountDownLatch latch = new CountDownLatch(1);
        final AtomicReference<Exception> exceptionFromOnError = new AtomicReference<Exception>();

        subscribe(new Observer<T>() {
            public void onCompleted() {
                latch.countDown();
            }

            public void onError(Exception e) {
                /*
                 * If we receive an onError event we set the reference on the outer thread
                 * so we can git it and throw after the latch.await().
                 * 
                 * We do this instead of throwing directly since this may be on a different thread and the latch is still waiting.
                 */
                exceptionFromOnError.set(e);
                latch.countDown();
            }

            public void onNext(T args) {
                onNext.call(args);
            }
        });
        // block until the subscription completes and then return
        try {
            latch.await();
        } catch (InterruptedException e) {
            // set the interrupted flag again so callers can still get it
            // for more information see https://github.com/Netflix/RxJava/pull/147#issuecomment-13624780
            Thread.currentThread().interrupt();
            // using Runtime so it is not checked
            throw new RuntimeException("Interrupted while waiting for subscription to complete.", e);
        }

        if (exceptionFromOnError.get() != null) {
            if (exceptionFromOnError.get() instanceof RuntimeException) {
                throw (RuntimeException) exceptionFromOnError.get();
            } else {
                throw new RuntimeException(exceptionFromOnError.get());
            }
        }
    }

    @SuppressWarnings({ "rawtypes", "unchecked" })
    public void forEach(final Object o) {
        if (o instanceof Action1) {
            // in case a dynamic language is not correctly handling the overloaded methods and we receive an Action1 just forward to the correct method.
            forEach((Action1) o);
        }

        // lookup and memoize onNext
        if (o == null) {
            throw new RuntimeException("onNext must be implemented");
        }
        final FuncN onNext = Functions.from(o);

        forEach(new Action1() {

            public void call(Object args) {
                onNext.call(args);
            }

        });
    }

    /**
     * Returns the only element of an observable sequence and throws an exception if there is not exactly one element in the observable sequence.
     *
     * @return The single element in the observable sequence.
     */
    public T single() {
        return single(this);
    }

    /**
     * Returns the only element of an observable sequence that matches the predicate and throws an exception if there is not exactly one element in the observable sequence.
     *
     * @param predicate A predicate function to evaluate for elements in the sequence.
     * @return The single element in the observable sequence.
     */
    public T single(Func1<T, Boolean> predicate) {
        return single(this, predicate);
    }

    /**
     * Returns the only element of an observable sequence that matches the predicate and throws an exception if there is not exactly one element in the observable sequence.
     *
     * @param predicate A predicate function to evaluate for elements in the sequence.
     * @return The single element in the observable sequence.
     */
    public T single(Object predicate) {
        return single(this, predicate);
    }

    /**
     * Returns the only element of an observable sequence, or a default value if the observable sequence is empty.
     *
     * @param defaultValue default value for a sequence.
     * @return The single element in the observable sequence, or a default value if no value is found.
     */
    public T singleOrDefault(T defaultValue) {
        return singleOrDefault(this, defaultValue);
    }

    /**
     * Returns the only element of an observable sequence that matches the predicate, or a default value if no value is found.
     * @param defaultValue default value for a sequence.
     * @param predicate A predicate function to evaluate for elements in the sequence.
     * @return The single element in the observable sequence, or a default value if no value is found.
     */
    public T singleOrDefault(T defaultValue, Func1<T, Boolean> predicate) {
        return singleOrDefault(this, defaultValue, predicate);
    }

    /**
     * Returns the only element of an observable sequence that matches the predicate, or a default value if no value is found.
     *
     * @param defaultValue default value for a sequence.
     * @param predicate    A predicate function to evaluate for elements in the sequence.
     * @return The single element in the observable sequence, or a default value if no value is found.
     */
    public T singleOrDefault(T defaultValue, Object predicate) {
        return singleOrDefault(this, defaultValue, predicate);
    }

    /**
     * Allow the {@link RxJavaErrorHandler} to receive the exception from onError.
     * 
     * @param e
     */
    private void handleError(Exception e) {
        // onError should be rare so we'll only fetch when needed
        RxJavaPlugins.getInstance().getErrorHandler().handleError(e);
    }

    /**
     * An Observable that never sends any information to an {@link Observer}.
     * 
     * This Observable is useful primarily for testing purposes.
     * 
     * @param <T>
     *            the type of item emitted by the Observable
     */
    private static class NeverObservable<T> extends Observable<T> {
        public NeverObservable() {
            super(new Func1<Observer<T>, Subscription>() {

                @Override
                public Subscription call(Observer<T> t1) {
                    return new NoOpObservableSubscription();
                }

            });
        }
    }

    /**
     * A {@link Subscription} that does nothing when its unsubscribe method is called.
     */
    private static class NoOpObservableSubscription implements Subscription {
        public void unsubscribe() {
        }
    }

    /**
     * an Observable that calls {@link Observer#onError(Exception)} when the Observer subscribes.
     * 
     * @param <T>
     *            the type of object returned by the Observable
     */
    private static class ThrowObservable<T> extends Observable<T> {

        public ThrowObservable(final Exception exception) {
            super(new Func1<Observer<T>, Subscription>() {

                /**
                 * Accepts an {@link Observer} and calls its <code>onError</code> method.
                 * 
                 * @param observer
                 *            an {@link Observer} of this Observable
                 * @return a reference to the subscription
                 */
                @Override
                public Subscription call(Observer<T> observer) {
                    observer.onError(exception);
                    return new NoOpObservableSubscription();
                }

            });
        }

    }

    /**
     * Creates an Observable that will execute the given function when a {@link Observer} subscribes to it.
     * <p>
     * Write the function you pass to <code>create</code> so that it behaves as an Observable - calling the passed-in
     * <code>onNext</code>, <code>onError</code>, and <code>onCompleted</code> methods appropriately.
     * <p>
     * A well-formed Observable must call either the {@link Observer}'s <code>onCompleted</code> method exactly once or its <code>onError</code> method exactly once.
     * <p>
     * See <a href="http://go.microsoft.com/fwlink/?LinkID=205219">Rx Design Guidelines (PDF)</a> for detailed information.
     * 
     * @param <T>
     *            the type emitted by the Observable sequence
     * @param func
     *            a function that accepts an <code>Observer<T></code> and calls its <code>onNext</code>, <code>onError</code>, and <code>onCompleted</code> methods
     *            as appropriate, and returns a {@link Subscription} to allow canceling the subscription (if applicable)
     * @return an Observable that, when an {@link Observer} subscribes to it, will execute the given function
     */
    public static <T> Observable<T> create(Func1<Observer<T>, Subscription> func) {
        return new Observable<T>(func);
    }

    /*
     * Private version that creates a 'trusted' Observable to allow performance optimizations.
     */
    private static <T> Observable<T> _create(Func1<Observer<T>, Subscription> func) {
        return new Observable<T>(func, true);
    }

    /**
     * Creates an Observable that will execute the given function when a {@link Observer} subscribes to it.
     * <p>
     * This method accept {@link Object} to allow different languages to pass in closures using {@link FunctionLanguageAdaptor}.
     * <p>
     * Write the function you pass to <code>create</code> so that it behaves as an Observable - calling the passed-in
     * <code>onNext</code>, <code>onError</code>, and <code>onCompleted</code> methods appropriately.
     * <p>
     * A well-formed Observable must call either the {@link Observer}'s <code>onCompleted</code> method exactly once or its <code>onError</code> method exactly once.
     * <p>
     * See <a href="http://go.microsoft.com/fwlink/?LinkID=205219">Rx Design Guidelines (PDF)</a> for detailed information.
     * 
     * @param <T>
     *            the type emitted by the Observable sequence
     * @param func
     *            a function that accepts an <code>Observer<T></code> and calls its <code>onNext</code>, <code>onError</code>, and <code>onCompleted</code> methods
     *            as appropriate, and returns a {@link Subscription} to allow canceling the subscription (if applicable)
     * @return an Observable that, when an {@link Observer} subscribes to it, will execute the given function
     */
    public static <T> Observable<T> create(final Object func) {
        @SuppressWarnings("rawtypes")
        final FuncN _f = Functions.from(func);
        return create(new Func1<Observer<T>, Subscription>() {

            @Override
            public Subscription call(Observer<T> t1) {
                return (Subscription) _f.call(t1);
            }

        });
    }

    /**
     * Returns an Observable that returns no data to the {@link Observer} and immediately invokes its <code>onCompleted</code> method.
     * <p>
     * <img width="640" src="https://raw.github.com/wiki/Netflix/RxJava/images/rx-operators/empty.png">
     * 
     * @param <T>
     *            the type of item emitted by the Observable
     * @return an Observable that returns no data to the {@link Observer} and immediately invokes the {@link Observer}'s <code>onCompleted</code> method
     */
    public static <T> Observable<T> empty() {
        return toObservable(new ArrayList<T>());
    }

    /**
     * Returns an Observable that calls <code>onError</code> when an {@link Observer} subscribes to it.
     * <p>
     * 
     * @param exception
     *            the error to throw
     * @param <T>
     *            the type of object returned by the Observable
     * @return an Observable object that calls <code>onError</code> when an {@link Observer} subscribes
     */
    public static <T> Observable<T> error(Exception exception) {
        return new ThrowObservable<T>(exception);
    }

    /**
     * Filters an Observable by discarding any of its emissions that do not meet some test.
     * <p>
     * <img width="640" src="https://raw.github.com/wiki/Netflix/RxJava/images/rx-operators/filter.png">
     * 
     * @param that
     *            the Observable to filter
     * @param predicate
     *            a function that evaluates the items emitted by the source Observable, returning <code>true</code> if they pass the filter
     * @return an Observable that emits only those items in the original Observable that the filter evaluates as true
     */
    public static <T> Observable<T> filter(Observable<T> that, Func1<T, Boolean> predicate) {
        return _create(OperationFilter.filter(that, predicate));
    }

    /**
     * Filters an Observable by discarding any of its emissions that do not meet some test.
     * <p>
     * <img width="640" src="https://raw.github.com/wiki/Netflix/RxJava/images/rx-operators/filter.png">
     * 
     * @param that
     *            the Observable to filter
     * @param function
     *            a function that evaluates the items emitted by the source Observable, returning <code>true</code> if they pass the filter
     * @return an Observable that emits only those items in the original Observable that the filter evaluates as true
     */
    public static <T> Observable<T> filter(Observable<T> that, final Object function) {
        @SuppressWarnings("rawtypes")
        final FuncN _f = Functions.from(function);
        return filter(that, new Func1<T, Boolean>() {

            @Override
            public Boolean call(T t1) {
                return (Boolean) _f.call(t1);

            }

        });
    }

    /**
     * Converts an {@link Iterable} sequence to an Observable sequence.
     * 
     * @param iterable
     *            the source {@link Iterable} sequence
     * @param <T>
     *            the type of items in the {@link Iterable} sequence and the type emitted by the resulting Observable
     * @return an Observable that emits each item in the source {@link Iterable} sequence
     * @see {@link #toObservable(Iterable)}
     */
    public static <T> Observable<T> from(Iterable<T> iterable) {
        return toObservable(iterable);
    }

    /**
     * Converts an Array to an Observable sequence.
     * 
     * @param items
     *            the source Array
     * @param <T>
     *            the type of items in the Array, and the type of items emitted by the resulting Observable
     * @return an Observable that emits each item in the source Array
     * @see {@link #toObservable(Object...)}
     */
    public static <T> Observable<T> from(T... items) {
        return toObservable(items);
    }

    /**
     * Generates an observable sequence of integral numbers within a specified range.
     *
     * @param start The value of the first integer in the sequence
     * @param count The number of sequential integers to generate.
     *
     * @return An observable sequence that contains a range of sequential integral numbers.
     *
     * @see <a href="http://msdn.microsoft.com/en-us/library/hh229460(v=vs.103).aspx">Observable.Range Method (Int32, Int32)</a>
     */
    public static Observable<Integer> range(int start, int count) {
        return from(Range.createWithCount(start, count));
    }

    /**
     * Returns an Observable that notifies an {@link Observer} of a single value and then completes.
     * <p>
     * To convert any object into an Observable that emits that object, pass that object into the <code>just</code> method.
     * <p>
     * This is similar to the {@link #toObservable} method, except that <code>toObservable</code> will convert
     * an {@link Iterable} object into an Observable that emits each of the items in the {@link Iterable}, one
     * at a time, while the <code>just</code> method would convert the {@link Iterable} into an Observable
     * that emits the entire {@link Iterable} as a single item.
     * <p>
     * <img width="640" src="https://raw.github.com/wiki/Netflix/RxJava/images/rx-operators/just.png">
     * 
     * @param value
     *            the value to pass to the Observer's <code>onNext</code> method
     * @param <T>
     *            the type of the value
     * @return an Observable that notifies an {@link Observer} of a single value and then completes
     */
    public static <T> Observable<T> just(T value) {
        List<T> list = new ArrayList<T>();
        list.add(value);

        return toObservable(list);
    }

    /**
     * Takes the last item emitted by a source Observable and returns an Observable that emits only
     * that item as its sole emission.
     * <p>
     * <img width="640" src="https://raw.github.com/wiki/Netflix/RxJava/images/rx-operators/last.png">
     * 
     * @param that
     *            the source Observable
     * @return an Observable that emits a single item, which is identical to the last item emitted
     *         by the source Observable
     */
    public static <T> Observable<T> last(final Observable<T> that) {
        return _create(OperationLast.last(that));
    }

    /**
     * Returns the last element of an observable sequence, or a default value if no value is found.
     * @param source the source observable.
     * @param defaultValue a default value that would be returned if observable is empty.
     * @param <T> the type of source.
     * @return the last element of an observable sequence that matches the predicate, or a default value if no value is found.
     */
    public static <T> T lastOrDefault(Observable<T> source, T defaultValue) {
        boolean found = false;
        T result = null;

        for (T value : source.toIterable()) {
            found = true;
            result = value;
        }

        if (!found) {
            return defaultValue;
        }

        return result;
    }

    /**
     * Returns the last element of an observable sequence that matches the predicate, or a default value if no value is found.
     * @param source the source observable.
     * @param defaultValue a default value that would be returned if observable is empty.
     * @param predicate a predicate function to evaluate for elements in the sequence.
     * @param <T> the type of source.
     * @return the last element of an observable sequence that matches the predicate, or a default value if no value is found.
     */
    public static <T> T lastOrDefault(Observable<T> source, T defaultValue, Func1<T, Boolean> predicate) {
        return lastOrDefault(source.filter(predicate), defaultValue);
    }

    /**
     * Returns the last element of an observable sequence that matches the predicate, or a default value if no value is found.
     * @param source the source observable.
     * @param defaultValue a default value that would be returned if observable is empty.
     * @param predicate a predicate function to evaluate for elements in the sequence.
     * @param <T> the type of source.
     * @return the last element of an observable sequence that matches the predicate, or a default value if no value is found.
     */
    public static <T> T lastOrDefault(Observable<T> source, T defaultValue, Object predicate){
        @SuppressWarnings("rawtypes")
        final FuncN _f = Functions.from(predicate);

        return lastOrDefault(source, defaultValue, new Func1<T, Boolean>() {
            @Override
            public Boolean call(T args) {
                return (Boolean) _f.call(args);
            }
        });
    }

    /**
     * Applies a function of your choosing to every notification emitted by an Observable, and returns
     * this transformation as a new Observable sequence.
     * <p>
     * <img width="640" src="https://raw.github.com/wiki/Netflix/RxJava/images/rx-operators/map.png">
     * 
     * @param sequence
     *            the source Observable
     * @param func
     *            a function to apply to each item in the sequence emitted by the source Observable
     * @param <T>
     *            the type of items emitted by the the source Observable
     * @param <R>
     *            the type of items returned by map function
     * @return an Observable that is the result of applying the transformation function to each item
     *         in the sequence emitted by the source Observable
     */
    public static <T, R> Observable<R> map(Observable<T> sequence, Func1<T, R> func) {
        return _create(OperationMap.map(sequence, func));
    }

    /**
     * Applies a function of your choosing to every notification emitted by an Observable, and returns
     * this transformation as a new Observable sequence.
     * <p>
     * <img width="640" src="https://raw.github.com/wiki/Netflix/RxJava/images/rx-operators/map.png">
     * 
     * @param sequence
     *            the source Observable
     * @param func
     *            a function to apply to each item in the sequence emitted by the source Observable
     * @param <T>
     *            the type of items emitted by the the source Observable
     * @param <R>
     *            the type of items returned by map function
     * @return an Observable that is the result of applying the transformation function to each item
     *         in the sequence emitted by the source Observable
     */
    public static <T, R> Observable<R> map(Observable<T> sequence, final Object func) {
        @SuppressWarnings("rawtypes")
        final FuncN _f = Functions.from(func);
        return map(sequence, new Func1<T, R>() {

            @SuppressWarnings("unchecked")
            @Override
            public R call(T t1) {
                return (R) _f.call(t1);
            }

        });
    }

    /**
     * Creates a new Observable sequence by applying a function that you supply to each object in the
     * original Observable sequence, where that function is itself an Observable that emits objects,
     * and then merges the results of that function applied to every item emitted by the original
     * Observable, emitting these merged results as its own sequence.
     * <p>
     * <img width="640" src="https://raw.github.com/wiki/Netflix/RxJava/images/rx-operators/mapMany.png">
     * 
     * @param sequence
     *            the source Observable
     * @param func
     *            a function to apply to each item emitted by the source Observable, generating a
     *            Observable
     * @param <T>
     *            the type emitted by the source Observable
     * @param <R>
     *            the type emitted by the Observables emitted by <code>func</code>
     * @return an Observable that emits a sequence that is the result of applying the transformation
     *         function to each item emitted by the source Observable and merging the results of
     *         the Observables obtained from this transformation
     */
    public static <T, R> Observable<R> mapMany(Observable<T> sequence, Func1<T, Observable<R>> func) {
        return _create(OperationMap.mapMany(sequence, func));
    }

    /**
     * Creates a new Observable sequence by applying a function that you supply to each object in the
     * original Observable sequence, where that function is itself an Observable that emits objects,
     * and then merges the results of that function applied to every item emitted by the original
     * Observable, emitting these merged results as its own sequence.
     * <p>
     * <img width="640" src="https://raw.github.com/wiki/Netflix/RxJava/images/rx-operators/mapMany.png">
     * 
     * @param sequence
     *            the source Observable
     * @param func
     *            a function to apply to each item emitted by the source Observable, generating a
     *            Observable
     * @param <T>
     *            the type emitted by the source Observable
     * @param <R>
     *            the type emitted by the Observables emitted by <code>func</code>
     * @return an Observable that emits a sequence that is the result of applying the transformation
     *         function to each item emitted by the source Observable and merging the results of
     *         the Observables obtained from this transformation
     */
    public static <T, R> Observable<R> mapMany(Observable<T> sequence, final Object func) {
        @SuppressWarnings("rawtypes")
        final FuncN _f = Functions.from(func);
        return mapMany(sequence, new Func1<T, R>() {

            @SuppressWarnings("unchecked")
            @Override
            public R call(T t1) {
                return (R) _f.call(t1);
            }

        });
    }

    /**
     * Materializes the implicit notifications of an observable sequence as explicit notification values.
     * <p>
     * <img width="640" src="https://raw.github.com/wiki/Netflix/RxJava/images/rx-operators/materialize.png">
     * 
     * @param sequence
     *            An observable sequence of elements to project.
     * @return An observable sequence whose elements are the result of materializing the notifications of the given sequence.
     * @see <a href="http://msdn.microsoft.com/en-us/library/hh229453(v=VS.103).aspx">MSDN: Observable.Materialize</a>
     */
    public static <T> Observable<Notification<T>> materialize(final Observable<T> sequence) {
        return _create(OperationMaterialize.materialize(sequence));
    }

    /**
     * Flattens the Observable sequences from a list of Observables into one Observable sequence
     * without any transformation. You can combine the output of multiple Observables so that they
     * act like a single Observable, by using the <code>merge</code> method.
     * <p>
     * <img width="640" src="https://raw.github.com/wiki/Netflix/RxJava/images/rx-operators/merge.png">
     * 
     * @param source
     *            a list of Observables that emit sequences of items
     * @return an Observable that emits a sequence of elements that are the result of flattening the
     *         output from the <code>source</code> list of Observables
     * @see <a href="http://msdn.microsoft.com/en-us/library/hh229099(v=vs.103).aspx">MSDN: Observable.Merge</a>
     */
    public static <T> Observable<T> merge(List<Observable<T>> source) {
        return _create(OperationMerge.merge(source));
    }

    /**
     * Flattens the Observable sequences emitted by a sequence of Observables that are emitted by a
     * Observable into one Observable sequence without any transformation. You can combine the output
     * of multiple Observables so that they act like a single Observable, by using the <code>merge</code> method.
     * <p>
     * <img width="640" src="https://raw.github.com/wiki/Netflix/RxJava/images/rx-operators/merge.png">
     * 
     * @param source
     *            an Observable that emits Observables
     * @return an Observable that emits a sequence of elements that are the result of flattening the
     *         output from the Observables emitted by the <code>source</code> Observable
     * @see <a href="http://msdn.microsoft.com/en-us/library/hh229099(v=vs.103).aspx">MSDN: Observable.Merge Method</a>
     */
    public static <T> Observable<T> merge(Observable<Observable<T>> source) {
        return _create(OperationMerge.merge(source));
    }

    /**
     * Flattens the Observable sequences from a series of Observables into one Observable sequence
     * without any transformation. You can combine the output of multiple Observables so that they
     * act like a single Observable, by using the <code>merge</code> method.
     * <p>
     * <img width="640" src="https://raw.github.com/wiki/Netflix/RxJava/images/rx-operators/merge.png">
     * 
     * @param source
     *            a series of Observables that emit sequences of items
     * @return an Observable that emits a sequence of elements that are the result of flattening the
     *         output from the <code>source</code> Observables
     * @see <a href="http://msdn.microsoft.com/en-us/library/hh229099(v=vs.103).aspx">MSDN: Observable.Merge Method</a>
     */
    public static <T> Observable<T> merge(Observable<T>... source) {
        return _create(OperationMerge.merge(source));
    }

    /**
     * Returns the values from the source observable sequence until the other observable sequence produces a value.
     *
     * @param source the source sequence to propagate elements for.
     * @param other  the observable sequence that terminates propagation of elements of the source sequence.
     * @param <T>    the type of source.
     * @param <E>    the other type.
     * @return An observable sequence containing the elements of the source sequence up to the point the other sequence interrupted further propagation.
     */
    public static <T, E> Observable<T> takeUntil(final Observable<T> source, final Observable<E> other) {
        Observable<Pair<Integer, T>> s = source.map(new Func1<T, Pair<Integer, T>>() {
            @Override
            public Pair<Integer, T> call(T arg) {
                return Pair.create(1, arg);
            }
        });
        Observable<Pair<Integer, T>> o = other.map(new Func1<E, Pair<Integer, T>>() {
            @Override
            public Pair<Integer, T> call(E arg) {
                return Pair.create(2, null);
            }
        });

        return Observable.merge(s, o).takeWhile(new Func1<Pair<Integer, T>, Boolean>() {
            @Override
            public Boolean call(Pair<Integer, T> pair) {
                return pair.getFirst() == 1;
            }
        }).map(new Func1<Pair<Integer, T>, T>() {
            @Override
            public T call(Pair<Integer, T> pair) {
                return pair.getSecond();
            }
        });
    }


    /**
     * Combines the objects emitted by two or more Observables, and emits the result as a single Observable,
     * by using the <code>concat</code> method.
     * <p>
     * <img width="640" src="https://raw.github.com/wiki/Netflix/RxJava/images/rx-operators/concat.png">
     * 
     * @param source
     *            a series of Observables that emit sequences of items
     * @return an Observable that emits a sequence of elements that are the result of combining the
     *         output from the <code>source</code> Observables
     * @see <a href="http://msdn.microsoft.com/en-us/library/system.reactive.linq.observable.concat(v=vs.103).aspx">MSDN: Observable.Concat Method</a>
     */
    public static <T> Observable<T> concat(Observable<T>... source) {
        return _create(OperationConcat.concat(source));
    }

    /**
     * Same functionality as <code>merge</code> except that errors received to onError will be held until all sequences have finished (onComplete/onError) before sending the error.
     * <p>
     * Only the first onError received will be sent.
     * <p>
     * This enables receiving all successes from merged sequences without one onError from one sequence causing all onNext calls to be prevented.
     * <p>
     * <img width="640" src="https://raw.github.com/wiki/Netflix/RxJava/images/rx-operators/mergeDelayError.png">
     * 
     * @param source
     *            a list of Observables that emit sequences of items
     * @return an Observable that emits a sequence of elements that are the result of flattening the
     *         output from the <code>source</code> list of Observables
     * @see <a href="http://msdn.microsoft.com/en-us/library/hh229099(v=vs.103).aspx">MSDN: Observable.Merge Method</a>
     */
    public static <T> Observable<T> mergeDelayError(List<Observable<T>> source) {
        return _create(OperationMergeDelayError.mergeDelayError(source));
    }

    /**
     * Same functionality as <code>merge</code> except that errors received to onError will be held until all sequences have finished (onComplete/onError) before sending the error.
     * <p>
     * Only the first onError received will be sent.
     * <p>
     * This enables receiving all successes from merged sequences without one onError from one sequence causing all onNext calls to be prevented.
     * <p>
     * <img width="640" src="https://raw.github.com/wiki/Netflix/RxJava/images/rx-operators/mergeDelayError.png">
     * 
     * @param source
     *            an Observable that emits Observables
     * @return an Observable that emits a sequence of elements that are the result of flattening the
     *         output from the Observables emitted by the <code>source</code> Observable
     * @see <a href="http://msdn.microsoft.com/en-us/library/hh229099(v=vs.103).aspx">MSDN: Observable.Merge Method</a>
     */
    public static <T> Observable<T> mergeDelayError(Observable<Observable<T>> source) {
        return _create(OperationMergeDelayError.mergeDelayError(source));
    }

    /**
     * Same functionality as <code>merge</code> except that errors received to onError will be held until all sequences have finished (onComplete/onError) before sending the error.
     * <p>
     * Only the first onError received will be sent.
     * <p>
     * This enables receiving all successes from merged sequences without one onError from one sequence causing all onNext calls to be prevented.
     * <p>
     * <img width="640" src="https://raw.github.com/wiki/Netflix/RxJava/images/rx-operators/mergeDelayError.png">
     * 
     * @param source
     *            a series of Observables that emit sequences of items
     * @return an Observable that emits a sequence of elements that are the result of flattening the
     *         output from the <code>source</code> Observables
     * @see <a href="http://msdn.microsoft.com/en-us/library/hh229099(v=vs.103).aspx">MSDN: Observable.Merge Method</a>
     */
    public static <T> Observable<T> mergeDelayError(Observable<T>... source) {
        return _create(OperationMergeDelayError.mergeDelayError(source));
    }

    /**
     * Returns an Observable that never sends any information to an {@link Observer}.
     * 
     * This observable is useful primarily for testing purposes.
     * 
     * @param <T>
     *            the type of item (not) emitted by the Observable
     * @return an Observable that never sends any information to an {@link Observer}
     */
    public static <T> Observable<T> never() {
        return new NeverObservable<T>();
    }

    /**
     * A {@link Subscription} that does nothing.
     * 
     * //TODO should this be moved to a Subscriptions utility class?
     * 
     * @return
     */
    public static Subscription noOpSubscription() {
        return new NoOpObservableSubscription();
    }

    /**
     * A {@link Subscription} implemented via a Func
     * 
     * //TODO should this be moved to a Subscriptions utility class?
     * 
     * @return
     */
    public static Subscription createSubscription(final Action0 unsubscribe) {
        return new Subscription() {

            @Override
            public void unsubscribe() {
                unsubscribe.call();
            }

        };
    }

    /**
     * A {@link Subscription} implemented via an anonymous function (such as closures from other languages).
     * 
     * //TODO should this be moved to a Subscriptions utility class?
     * 
     * @return
     */
    public static Subscription createSubscription(final Object unsubscribe) {
        final FuncN<?> f = Functions.from(unsubscribe);
        return new Subscription() {

            @Override
            public void unsubscribe() {
                f.call();
            }

        };
    }

    /**
     * Instruct an Observable to pass control to another Observable (the return value of a function)
     * rather than calling <code>onError</code> if it encounters an error.
     * <p>
     * By default, when an Observable encounters an error that prevents it from emitting the expected item to its Observer,
     * the Observable calls its {@link Observer}'s <code>onError</code> function, and then quits without calling any more
     * of its {@link Observer}'s closures. The <code>onErrorResumeNext</code> method changes this behavior. If you pass a
     * function that emits an Observable (<code>resumeFunction</code>) to an Observable's <code>onErrorResumeNext</code> method,
     * if the original Observable encounters an error, instead of calling its {@link Observer}'s <code>onError</code> function, it
     * will instead relinquish control to this new Observable, which will call the {@link Observer}'s <code>onNext</code> method if
     * it is able to do so. In such a case, because no Observable necessarily invokes <code>onError</code>, the Observer may
     * never know that an error happened.
     * <p>
     * You can use this to prevent errors from propagating or to supply fallback data should errors be encountered.
     * <p>
     * <img width="640" src="https://raw.github.com/wiki/Netflix/RxJava/images/rx-operators/onErrorResumeNext.png">
     * 
     * @param that
     *            the source Observable
     * @param resumeFunction
     *            a function that returns an Observable that will take over if the source Observable
     *            encounters an error
     * @return the source Observable, with its behavior modified as described
     */
    public static <T> Observable<T> onErrorResumeNext(final Observable<T> that, final Func1<Exception, Observable<T>> resumeFunction) {
        return _create(OperationOnErrorResumeNextViaFunction.onErrorResumeNextViaFunction(that, resumeFunction));
    }

    /**
     * Instruct an Observable to pass control to another Observable (the return value of a function)
     * rather than calling <code>onError</code> if it encounters an error.
     * <p>
     * By default, when an Observable encounters an error that prevents it from emitting the expected item to its Observer,
     * the Observable calls its {@link Observer}'s <code>onError</code> function, and then quits without calling any more
     * of its {@link Observer}'s closures. The <code>onErrorResumeNext</code> method changes this behavior. If you pass a
     * function that emits an Observable (<code>resumeFunction</code>) to an Observable's <code>onErrorResumeNext</code> method,
     * if the original Observable encounters an error, instead of calling its {@link Observer}'s <code>onError</code> function, it
     * will instead relinquish control to this new Observable, which will call the {@link Observer}'s <code>onNext</code> method if
     * it is able to do so. In such a case, because no Observable necessarily invokes <code>onError</code>, the Observer may
     * never know that an error happened.
     * <p>
     * You can use this to prevent errors from propagating or to supply fallback data should errors be encountered.
     * <p>
     * <img width="640" src="https://raw.github.com/wiki/Netflix/RxJava/images/rx-operators/onErrorResumeNext.png">
     * 
     * @param that
     *            the source Observable
     * @param resumeFunction
     *            a function that returns an Observable that will take over if the source Observable
     *            encounters an error
     * @return the source Observable, with its behavior modified as described
     */
    public static <T> Observable<T> onErrorResumeNext(final Observable<T> that, final Object resumeFunction) {
        @SuppressWarnings("rawtypes")
        final FuncN _f = Functions.from(resumeFunction);
        return onErrorResumeNext(that, new Func1<Exception, Observable<T>>() {

            @SuppressWarnings("unchecked")
            @Override
            public Observable<T> call(Exception e) {
                return (Observable<T>) _f.call(e);
            }
        });
    }

    /**
     * Instruct an Observable to pass control to another Observable rather than calling <code>onError</code> if it encounters an error.
     * <p>
     * By default, when an Observable encounters an error that prevents it from emitting the expected item to its Observer,
     * the Observable calls its {@link Observer}'s <code>onError</code> function, and then quits without calling any more
     * of its {@link Observer}'s closures. The <code>onErrorResumeNext</code> method changes this behavior. If you pass a
     * function that emits an Observable (<code>resumeFunction</code>) to an Observable's <code>onErrorResumeNext</code> method,
     * if the original Observable encounters an error, instead of calling its {@link Observer}'s <code>onError</code> function, it
     * will instead relinquish control to this new Observable, which will call the {@link Observer}'s <code>onNext</code> method if
     * it is able to do so. In such a case, because no Observable necessarily invokes <code>onError</code>, the Observer may
     * never know that an error happened.
     * <p>
     * You can use this to prevent errors from propagating or to supply fallback data should errors be encountered.
     * <p>
     * <img width="640" src="https://raw.github.com/wiki/Netflix/RxJava/images/rx-operators/onErrorResumeNext.png">
     * 
     * @param that
     *            the source Observable
     * @param resumeSequence
     *            a function that returns an Observable that will take over if the source Observable
     *            encounters an error
     * @return the source Observable, with its behavior modified as described
     */
    public static <T> Observable<T> onErrorResumeNext(final Observable<T> that, final Observable<T> resumeSequence) {
        return _create(OperationOnErrorResumeNextViaObservable.onErrorResumeNextViaObservable(that, resumeSequence));
    }

    /**
     * Instruct an Observable to emit a particular item to its Observer's <code>onNext</code> function
     * rather than calling <code>onError</code> if it encounters an error.
     * <p>
     * By default, when an Observable encounters an error that prevents it from emitting the expected item to its {@link Observer}, the Observable calls its {@link Observer}'s <code>onError</code>
     * function, and then quits
     * without calling any more of its {@link Observer}'s closures. The <code>onErrorReturn</code> method changes
     * this behavior. If you pass a function (<code>resumeFunction</code>) to an Observable's <code>onErrorReturn</code>
     * method, if the original Observable encounters an error, instead of calling its {@link Observer}'s
     * <code>onError</code> function, it will instead pass the return value of <code>resumeFunction</code> to the {@link Observer}'s <code>onNext</code> method.
     * <p>
     * You can use this to prevent errors from propagating or to supply fallback data should errors be encountered.
     * 
     * @param that
     *            the source Observable
     * @param resumeFunction
     *            a function that returns a value that will be passed into an {@link Observer}'s <code>onNext</code> function if the Observable encounters an error that would
     *            otherwise cause it to call <code>onError</code>
     * @return the source Observable, with its behavior modified as described
     */
    public static <T> Observable<T> onErrorReturn(final Observable<T> that, Func1<Exception, T> resumeFunction) {
        return _create(OperationOnErrorReturn.onErrorReturn(that, resumeFunction));
    }

    /**
     * Returns an Observable that applies a function of your choosing to the first item emitted by a
     * source Observable, then feeds the result of that function along with the second item emitted
     * by an Observable into the same function, and so on until all items have been emitted by the
     * source Observable, emitting the final result from the final call to your function as its sole
     * output.
     * <p>
     * This technique, which is called "reduce" here, is sometimes called "fold," "accumulate," "compress," or "inject" in other programming contexts. Groovy, for instance, has an <code>inject</code>
     * method that does a similar operation on lists.
     * <p>
     * <img width="640" src="https://raw.github.com/wiki/Netflix/RxJava/images/rx-operators/reduce.png">
     * 
     * @param <T>
     *            the type item emitted by the source Observable
     * @param sequence
     *            the source Observable
     * @param accumulator
     *            an accumulator function to be invoked on each element from the sequence, whose
     *            result will be used in the next accumulator call (if applicable)
     * 
     * @return an Observable that emits a single element that is the result of accumulating the
     *         output from applying the accumulator to the sequence of items emitted by the source
     *         Observable
     * @see <a href="http://msdn.microsoft.com/en-us/library/hh229154(v%3Dvs.103).aspx">MSDN: Observable.Aggregate</a>
     * @see <a href="http://en.wikipedia.org/wiki/Fold_(higher-order_function)">Wikipedia: Fold (higher-order function)</a>
     */
    public static <T> Observable<T> reduce(Observable<T> sequence, Func2<T, T, T> accumulator) {
        return last(_create(OperationScan.scan(sequence, accumulator)));
    }

    /**
     * Returns an Observable that applies a function of your choosing to the first item emitted by a
     * source Observable, then feeds the result of that function along with the second item emitted
     * by an Observable into the same function, and so on until all items have been emitted by the
     * source Observable, emitting the final result from the final call to your function as its sole
     * output.
     * <p>
     * This technique, which is called "reduce" here, is sometimes called "fold," "accumulate," "compress," or "inject" in other programming contexts. Groovy, for instance, has an <code>inject</code>
     * method that does a similar operation on lists.
     * <p>
     * <img width="640" src="https://raw.github.com/wiki/Netflix/RxJava/images/rx-operators/reduce.png">
     * 
     * @param <T>
     *            the type item emitted by the source Observable
     * @param sequence
     *            the source Observable
     * @param accumulator
     *            an accumulator function to be invoked on each element from the sequence, whose
     *            result will be used in the next accumulator call (if applicable)
     * 
     * @return an Observable that emits a single element that is the result of accumulating the
     *         output from applying the accumulator to the sequence of items emitted by the source
     *         Observable
     * @see <a href="http://msdn.microsoft.com/en-us/library/hh229154(v%3Dvs.103).aspx">MSDN: Observable.Aggregate</a>
     * @see <a href="http://en.wikipedia.org/wiki/Fold_(higher-order_function)">Wikipedia: Fold (higher-order function)</a>
     */
    public static <T> Observable<T> reduce(final Observable<T> sequence, final Object accumulator) {
        @SuppressWarnings("rawtypes")
        final FuncN _f = Functions.from(accumulator);
        return reduce(sequence, new Func2<T, T, T>() {

            @SuppressWarnings("unchecked")
            @Override
            public T call(T t1, T t2) {
                return (T) _f.call(t1, t2);
            }

        });
    }

    /**
     * Returns an Observable that applies a function of your choosing to the first item emitted by a
     * source Observable, then feeds the result of that function along with the second item emitted
     * by an Observable into the same function, and so on until all items have been emitted by the
     * source Observable, emitting the final result from the final call to your function as its sole
     * output.
     * <p>
     * This technique, which is called "reduce" here, is sometimes called "fold," "accumulate," "compress," or "inject" in other programming contexts. Groovy, for instance, has an <code>inject</code>
     * method that does a similar operation on lists.
     * <p>
     * <img width="640" src="https://raw.github.com/wiki/Netflix/RxJava/images/rx-operators/reduce.png">
     * 
     * @param <T>
     *            the type item emitted by the source Observable
     * @param sequence
     *            the source Observable
     * @param initialValue
     *            a seed passed into the first execution of the accumulator function
     * @param accumulator
     *            an accumulator function to be invoked on each element from the sequence, whose
     *            result will be used in the next accumulator call (if applicable)
     * 
     * @return an Observable that emits a single element that is the result of accumulating the
     *         output from applying the accumulator to the sequence of items emitted by the source
     *         Observable
     * @see <a href="http://msdn.microsoft.com/en-us/library/hh229154(v%3Dvs.103).aspx">MSDN: Observable.Aggregate</a>
     * @see <a href="http://en.wikipedia.org/wiki/Fold_(higher-order_function)">Wikipedia: Fold (higher-order function)</a>
     */
    public static <T> Observable<T> reduce(Observable<T> sequence, T initialValue, Func2<T, T, T> accumulator) {
        return last(_create(OperationScan.scan(sequence, initialValue, accumulator)));
    }

    /**
     * Returns an Observable that applies a function of your choosing to the first item emitted by a
     * source Observable, then feeds the result of that function along with the second item emitted
     * by an Observable into the same function, and so on until all items have been emitted by the
     * source Observable, emitting the final result from the final call to your function as its sole
     * output.
     * <p>
     * This technique, which is called "reduce" here, is sometimes called "fold," "accumulate," "compress," or "inject" in other programming contexts. Groovy, for instance, has an <code>inject</code>
     * method that does a similar operation on lists.
     * <p>
     * <img width="640" src="https://raw.github.com/wiki/Netflix/RxJava/images/rx-operators/reduce.png">
     * 
     * @param <T>
     *            the type item emitted by the source Observable
     * @param sequence
     *            the source Observable
     * @param initialValue
     *            a seed passed into the first execution of the accumulator function
     * @param accumulator
     *            an accumulator function to be invoked on each element from the sequence, whose
     *            result will be used in the next accumulator call (if applicable)
     * @return an Observable that emits a single element that is the result of accumulating the
     *         output from applying the accumulator to the sequence of items emitted by the source
     *         Observable
     * @see <a href="http://msdn.microsoft.com/en-us/library/hh229154(v%3Dvs.103).aspx">MSDN: Observable.Aggregate</a>
     * @see <a href="http://en.wikipedia.org/wiki/Fold_(higher-order_function)">Wikipedia: Fold (higher-order function)</a>
     */
    public static <T> Observable<T> reduce(final Observable<T> sequence, final T initialValue, final Object accumulator) {
        @SuppressWarnings("rawtypes")
        final FuncN _f = Functions.from(accumulator);
        return reduce(sequence, initialValue, new Func2<T, T, T>() {

            @SuppressWarnings("unchecked")
            @Override
            public T call(T t1, T t2) {
                return (T) _f.call(t1, t2);
            }

        });
    }

    /**
     * Returns an Observable that applies a function of your choosing to the first item emitted by a
     * source Observable, then feeds the result of that function along with the second item emitted
     * by an Observable into the same function, and so on until all items have been emitted by the
     * source Observable, emitting the result of each of these iterations as its own sequence.
     * <p>
     * <img width="640" src="https://raw.github.com/wiki/Netflix/RxJava/images/rx-operators/scan.png">
     * 
     * @param <T>
     *            the type item emitted by the source Observable
     * @param sequence
     *            the source Observable
     * @param accumulator
     *            an accumulator function to be invoked on each element from the sequence, whose
     *            result will be emitted and used in the next accumulator call (if applicable)
     * @return an Observable that emits a sequence of items that are the result of accumulating the
     *         output from the sequence emitted by the source Observable
     * @see <a href="http://msdn.microsoft.com/en-us/library/hh211665(v%3Dvs.103).aspx">MSDN: Observable.Scan</a>
     */
    public static <T> Observable<T> scan(Observable<T> sequence, Func2<T, T, T> accumulator) {
        return _create(OperationScan.scan(sequence, accumulator));
    }

    /**
     * Returns an Observable that applies a function of your choosing to the first item emitted by a
     * source Observable, then feeds the result of that function along with the second item emitted
     * by an Observable into the same function, and so on until all items have been emitted by the
     * source Observable, emitting the result of each of these iterations as its own sequence.
     * <p>
     * <img width="640" src="https://raw.github.com/wiki/Netflix/RxJava/images/rx-operators/scan.png">
     * 
     * @param <T>
     *            the type item emitted by the source Observable
     * @param sequence
     *            the source Observable
     * @param accumulator
     *            an accumulator function to be invoked on each element from the sequence, whose
     *            result will be emitted and used in the next accumulator call (if applicable)
     * @return an Observable that emits a sequence of items that are the result of accumulating the
     *         output from the sequence emitted by the source Observable
     * @see <a href="http://msdn.microsoft.com/en-us/library/hh211665(v%3Dvs.103).aspx">MSDN: Observable.Scan</a>
     */
    public static <T> Observable<T> scan(final Observable<T> sequence, final Object accumulator) {
        @SuppressWarnings("rawtypes")
        final FuncN _f = Functions.from(accumulator);
        return scan(sequence, new Func2<T, T, T>() {

            @SuppressWarnings("unchecked")
            @Override
            public T call(T t1, T t2) {
                return (T) _f.call(t1, t2);
            }

        });
    }

    /**
     * Returns an Observable that applies a function of your choosing to the first item emitted by a
     * source Observable, then feeds the result of that function along with the second item emitted
     * by an Observable into the same function, and so on until all items have been emitted by the
     * source Observable, emitting the result of each of these iterations as its own sequence.
     * <p>
     * <img width="640" src="https://raw.github.com/wiki/Netflix/RxJava/images/rx-operators/scan.png">
     * 
     * @param <T>
     *            the type item emitted by the source Observable
     * @param sequence
     *            the source Observable
     * @param initialValue
     *            the initial (seed) accumulator value
     * @param accumulator
     *            an accumulator function to be invoked on each element from the sequence, whose
     *            result will be emitted and used in the next accumulator call (if applicable)
     * @return an Observable that emits a sequence of items that are the result of accumulating the
     *         output from the sequence emitted by the source Observable
     * @see <a href="http://msdn.microsoft.com/en-us/library/hh211665(v%3Dvs.103).aspx">MSDN: Observable.Scan</a>
     */
    public static <T> Observable<T> scan(Observable<T> sequence, T initialValue, Func2<T, T, T> accumulator) {
        return _create(OperationScan.scan(sequence, initialValue, accumulator));
    }

    /**
     * Returns an Observable that applies a function of your choosing to the first item emitted by a
     * source Observable, then feeds the result of that function along with the second item emitted
     * by an Observable into the same function, and so on until all items have been emitted by the
     * source Observable, emitting the result of each of these iterations as its own sequence.
     * <p>
     * <img width="640" src="https://raw.github.com/wiki/Netflix/RxJava/images/rx-operators/scan.png">
     * 
     * @param <T>
     *            the type item emitted by the source Observable
     * @param sequence
     *            the source Observable
     * @param initialValue
     *            the initial (seed) accumulator value
     * @param accumulator
     *            an accumulator function to be invoked on each element from the sequence, whose
     *            result will be emitted and used in the next accumulator call (if applicable)
     * @return an Observable that emits a sequence of items that are the result of accumulating the
     *         output from the sequence emitted by the source Observable
     * @see <a href="http://msdn.microsoft.com/en-us/library/hh211665(v%3Dvs.103).aspx">MSDN: Observable.Scan</a>
     */
    public static <T> Observable<T> scan(final Observable<T> sequence, final T initialValue, final Object accumulator) {
        @SuppressWarnings("rawtypes")
        final FuncN _f = Functions.from(accumulator);
        return scan(sequence, initialValue, new Func2<T, T, T>() {

            @SuppressWarnings("unchecked")
            @Override
            public T call(T t1, T t2) {
                return (T) _f.call(t1, t2);
            }

        });
    }

    /**
     * Returns an Observable that skips the first <code>num</code> items emitted by the source
     * Observable. You can ignore the first <code>num</code> items emitted by an Observable and attend
     * only to those items that come after, by modifying the Observable with the <code>skip</code> method.
     * <p>
     * <img width="640" src="https://raw.github.com/wiki/Netflix/RxJava/images/rx-operators/skip.png">
     * 
     * @param items
     *            the source Observable
     * @param num
     *            the number of items to skip
     * @return an Observable that emits the same sequence of items emitted by the source Observable,
     *         except for the first <code>num</code> items
     * @see <a href="http://msdn.microsoft.com/en-us/library/hh229847(v=vs.103).aspx">MSDN: Observable.Skip Method</a>
     */
    public static <T> Observable<T> skip(final Observable<T> items, int num) {
        return _create(OperationSkip.skip(items, num));
    }

    /**
     * Accepts an Observable and wraps it in another Observable that ensures that the resulting
     * Observable is chronologically well-behaved.
     * <p>
     * A well-behaved observable ensures <code>onNext</code>, <code>onCompleted</code>, or <code>onError</code> calls to its subscribers are not interleaved, <code>onCompleted</code> and
     * <code>onError</code> are only called once respectively, and no
     * <code>onNext</code> calls follow <code>onCompleted</code> and <code>onError</code> calls.
     * 
     * @param observable
     *            the source Observable
     * @param <T>
     *            the type of item emitted by the source Observable
     * @return an Observable that is a chronologically well-behaved version of the source Observable
     */
    public static <T> Observable<T> synchronize(Observable<T> observable) {
        return _create(OperationSynchronize.synchronize(observable));
    }

    /**
     * Returns an Observable that emits the first <code>num</code> items emitted by the source
     * Observable.
     * <p>
     * You can choose to pay attention only to the first <code>num</code> values emitted by an Observable by calling its <code>take</code> method. This method returns an Observable that will call a
     * subscribing Observer's <code>onNext</code> function a
     * maximum of <code>num</code> times before calling <code>onCompleted</code>.
     * <p>
     * <img width="640" src="https://raw.github.com/wiki/Netflix/RxJava/images/rx-operators/take.png">
     * 
     * @param items
     *            the source Observable
     * @param num
     *            the number of items from the start of the sequence emitted by the source
     *            Observable to emit
     * @return an Observable that only emits the first <code>num</code> items emitted by the source
     *         Observable
     */
    public static <T> Observable<T> take(final Observable<T> items, final int num) {
        return _create(OperationTake.take(items, num));
    }

    /**
     * Returns an Observable that emits the last <code>count</code> items emitted by the source
     * Observable.
     *
     * @param items
     *            the source Observable
     * @param count
     *            the number of items from the end of the sequence emitted by the source
     *            Observable to emit
     * @return an Observable that only emits the last <code>count</code> items emitted by the source
     *         Observable
     */
    public static <T> Observable<T> takeLast(final Observable<T> items, final int count) {
        return _create(OperationTakeLast.takeLast(items, count));
    }

    /**
     * Returns a specified number of contiguous values from the start of an observable sequence.
     *
     * @param items
     * @param predicate a function to test each source element for a condition
     * @return
     */
    public static <T> Observable<T> takeWhile(final Observable<T> items, Func1<T, Boolean> predicate) {
        return create(OperationTake.takeWhile(items, predicate));
    }

    /**
     * Returns a specified number of contiguous values from the start of an observable sequence.
     *
     * @param items
     * @param predicate a function to test each source element for a condition
     * @return
     */
    public static <T> Observable<T> takeWhile(final Observable<T> items, Object predicate) {
        @SuppressWarnings("rawtypes")
        final FuncN _f = Functions.from(predicate);

        return takeWhile(items, new Func1<T, Boolean>() {
            @Override
            public Boolean call(T t) {
                return (Boolean) _f.call(t);
            }
        });
    }

    /**
     * Returns values from an observable sequence as long as a specified condition is true, and then skips the remaining values.
     *
     * @param items
     * @param predicate a function to test each element for a condition; the second parameter of the function represents the index of the source element; otherwise, false.
     * @return
     */
    public static <T> Observable<T> takeWhileWithIndex(final Observable<T> items, Func2<T, Integer, Boolean> predicate) {
        return create(OperationTake.takeWhileWithIndex(items, predicate));
    }

    public static <T> Observable<T> takeWhileWithIndex(final Observable<T> items, Object predicate) {
        @SuppressWarnings("rawtypes")
        final FuncN _f = Functions.from(predicate);

        return create(OperationTake.takeWhileWithIndex(items, new Func2<T, Integer, Boolean>() {
            @Override
            public Boolean call(T t, Integer integer) {
                return (Boolean) _f.call(t, integer);
            }
        }));
    }

    /**
     * Returns an Observable that emits a single item, a list composed of all the items emitted by
     * the source Observable.
     * <p>
     * Normally, an Observable that returns multiple items will do so by calling its Observer's <code>onNext</code> function for each such item. You can change this behavior, instructing the
     * Observable
     * to
     * compose a list of all of these multiple items and
     * then to call the Observer's <code>onNext</code> function once, passing it the entire list, by calling the Observable object's <code>toList</code> method prior to calling its
     * <code>subscribe</code>
     * method.
     * <p>
     * <img width="640" src="https://raw.github.com/wiki/Netflix/RxJava/images/rx-operators/toList.png">
     * 
     * @param that
     *            the source Observable
     * @return an Observable that emits a single item: a <code>List</code> containing all of the
     *         items emitted by the source Observable
     */
    public static <T> Observable<List<T>> toList(final Observable<T> that) {
        return _create(OperationToObservableList.toObservableList(that));
    }

    /**
     * Converts an observable sequence to an Iterable.
     *
     * @param that the source Observable
     * @return Observable converted to Iterable.
     */
    public static <T> Iterable<T> toIterable(final Observable<T> that) {
        final BlockingQueue<Notification<T>> notifications = new LinkedBlockingQueue<Notification<T>>();

        materialize(that).subscribe(new Observer<Notification<T>>() {
            @Override
            public void onCompleted() {
                // ignore
            }

            @Override
            public void onError(Exception e) {
                // ignore
            }

            @Override
            public void onNext(Notification<T> args) {
                notifications.offer(args);
            }
        });

        final Iterator<T> it = new Iterator<T>() {
            private Notification<T> buf;

            @Override
            public boolean hasNext() {
                if (buf == null) {
                    buf = take();
                }
                return !buf.isOnCompleted();
            }

            @Override
            public T next() {
                if (buf == null) {
                    buf = take();
                }
                if (buf.isOnError()) {
                    throw Exceptions.propagate(buf.getException());
                }

                T result = buf.getValue();
                buf = null;
                return result;
            }

            private Notification<T> take() {
                try {
                    return notifications.take();
                } catch (InterruptedException e) {
                    throw Exceptions.propagate(e);
                }
            }

            @Override
            public void remove() {
                throw new UnsupportedOperationException("Read-only iterator");
            }
        };

        return new Iterable<T>() {
            @Override
            public Iterator<T> iterator() {
                return it;
            }
        };
    }

    /**
     * Samples the next value (blocking without buffering) from in an observable sequence.
     *
     * @param items the source observable sequence.
     * @param <T> the type of observable.
     * @return iterable that blocks upon each iteration until the next element in the observable source sequence becomes available.
     */
    public static <T> Iterable<T> next(Observable<T> items) {
        return OperationNext.next(items);
    }

    /**
     * Returns the only element of an observable sequence and throws an exception if there is not exactly one element in the observable sequence.
     * 
     * @param that
     *            the source Observable
     * @return The single element in the observable sequence.
     * @throws IllegalStateException
     *             if there is not exactly one element in the observable sequence
     */
    public static <T> T single(Observable<T> that) {
        return singleOrDefault(that, false, null);
    }

    /**
     * Returns the only element of an observable sequence that matches the predicate and throws an exception if there is not exactly one element in the observable sequence.
     * 
     * @param that
     *            the source Observable
     * @param predicate
     *            A predicate function to evaluate for elements in the sequence.
     * @return The single element in the observable sequence.
     * @throws IllegalStateException
     *             if there is not exactly one element in the observable sequence that matches the predicate
     */
    public static <T> T single(Observable<T> that, Func1<T, Boolean> predicate) {
        return single(that.filter(predicate));
    }

    /**
     * Returns the only element of an observable sequence that matches the predicate and throws an exception if there is not exactly one element in the observable sequence.
     * 
     * @param that
     *            the source Observable
     * @param predicate
     *            A predicate function to evaluate for elements in the sequence.
     * @return The single element in the observable sequence.
     * @throws IllegalStateException
     *             if there is not exactly one element in the observable sequence that matches the predicate
     */
    public static <T> T single(Observable<T> that, Object predicate) {
        @SuppressWarnings("rawtypes")
        final FuncN _f = Functions.from(predicate);

        return single(that, new Func1<T, Boolean>() {
            @Override
            public Boolean call(T t) {
                return (Boolean) _f.call(t);
            }
        });
    }

    /**
     * Returns the only element of an observable sequence, or a default value if the observable sequence is empty.
     * 
     * @param that
     *            the source Observable
     * @param defaultValue
     *            default value for a sequence.
     * @return The single element in the observable sequence, or a default value if no value is found.
     */
    public static <T> T singleOrDefault(Observable<T> that, T defaultValue) {
        return singleOrDefault(that, true, defaultValue);
    }

    /**
     * Returns the only element of an observable sequence that matches the predicate, or a default value if no value is found.
     * 
     * @param that
     *            the source Observable
     * @param defaultValue
     *            default value for a sequence.
     * @param predicate
     *            A predicate function to evaluate for elements in the sequence.
     * @return The single element in the observable sequence, or a default value if no value is found.
     */
    public static <T> T singleOrDefault(Observable<T> that, T defaultValue, Func1<T, Boolean> predicate) {
        return singleOrDefault(that.filter(predicate), defaultValue);
    }

    /**
     * Returns the only element of an observable sequence that matches the predicate, or a default value if no value is found.
     * 
     * @param that
     *            the source Observable
     * @param defaultValue
     *            default value for a sequence.
     * @param predicate
     *            A predicate function to evaluate for elements in the sequence.
     * @return The single element in the observable sequence, or a default value if no value is found.
     */
    public static <T> T singleOrDefault(Observable<T> that, T defaultValue, Object predicate) {
        @SuppressWarnings("rawtypes")
        final FuncN _f = Functions.from(predicate);

        return singleOrDefault(that, defaultValue, new Func1<T, Boolean>() {
            @Override
            public Boolean call(T t) {
                return (Boolean) _f.call(t);
            }
        });
    }

    private static <T> T singleOrDefault(Observable<T> that, boolean hasDefault, T defaultVal) {
        Iterator<T> it = that.toIterable().iterator();

        if (!it.hasNext()) {
            if (hasDefault) {
                return defaultVal;
            }
            throw new IllegalStateException("Expected single entry. Actually empty stream.");
        }

        T result = it.next();

        if (it.hasNext()) {
            throw new IllegalStateException("Expected single entry. Actually more than one entry.");
        }

        return result;
    }

    /**
     * Converts an Iterable sequence to an Observable sequence.
     * 
     * Any object that supports the Iterable interface can be converted into an Observable that emits
     * each iterable item in the object, by passing the object into the <code>toObservable</code> method.
     * <p>
     * <img width="640" src="https://raw.github.com/wiki/Netflix/RxJava/images/rx-operators/toObservable.png">
     * 
     * @param iterable
     *            the source Iterable sequence
     * @param <T>
     *            the type of items in the iterable sequence and the type emitted by the resulting
     *            Observable
     * @return an Observable that emits each item in the source Iterable sequence
     */
    public static <T> Observable<T> toObservable(Iterable<T> iterable) {
        return _create(OperationToObservableIterable.toObservableIterable(iterable));
    }

    /**
     * Converts an Future to an Observable sequence.
     * 
     * Any object that supports the {@link Future} interface can be converted into an Observable that emits
     * the return value of the get() method in the object, by passing the object into the <code>toObservable</code> method.
     * The subscribe method on this synchronously so the Subscription returned doesn't nothing.
     * 
     * @param future
     *            the source {@link Future}
     * @param <T>
     *            the type of of object that the future's returns and the type emitted by the resulting
     *            Observable
     * @return an Observable that emits the item from the source Future
     */
    public static <T> Observable<T> toObservable(Future<T> future) {
        return _create(OperationToObservableFuture.toObservableFuture(future));
    }

    /**
     * Converts an Future to an Observable sequence.
     * 
     * Any object that supports the {@link Future} interface can be converted into an Observable that emits
     * the return value of the get() method in the object, by passing the object into the <code>toObservable</code> method.
     * The subscribe method on this synchronously so the Subscription returned doesn't nothing.
     * If the future timesout the {@link TimeoutException} exception is passed to the onError.
     * 
     * @param future
     *            the source {@link Future}
     * @param time
     *            the maximum time to wait
     * @param unit
     *            the time unit of the time argument
     * @param <T>
     *            the type of of object that the future's returns and the type emitted by the resulting
     *            Observable
     * @return an Observable that emits the item from the source Future
     */
    public static <T> Observable<T> toObservable(Future<T> future, long time, TimeUnit unit) {
        return _create(OperationToObservableFuture.toObservableFuture(future, time, unit));
    }

    /**
     * Converts an Array sequence to an Observable sequence.
     * 
     * An Array can be converted into an Observable that emits each item in the Array, by passing the
     * Array into the <code>toObservable</code> method.
     * <p>
     * <img width="640" src="https://raw.github.com/wiki/Netflix/RxJava/images/rx-operators/toObservable.png">
     * 
     * @param items
     *            the source Array
     * @param <T>
     *            the type of items in the Array, and the type of items emitted by the resulting
     *            Observable
     * @return an Observable that emits each item in the source Array
     */
    public static <T> Observable<T> toObservable(T... items) {
        return toObservable(Arrays.asList(items));
    }

    /**
     * Sort T objects by their natural order (object must implement Comparable).
     * <p>
     * <img width="640" src="https://raw.github.com/wiki/Netflix/RxJava/images/rx-operators/toSortedList.png">
     * 
     * @param sequence
     * @throws ClassCastException
     *             if T objects do not implement Comparable
     * @return
     */
    public static <T> Observable<List<T>> toSortedList(Observable<T> sequence) {
        return _create(OperationToObservableSortedList.toSortedList(sequence));
    }

    /**
     * Sort T objects using the defined sort function.
     * <p>
     * <img width="640" src="https://raw.github.com/wiki/Netflix/RxJava/images/rx-operators/toSortedList.png">
     * 
     * @param sequence
     * @param sortFunction
     * @return
     */
    public static <T> Observable<List<T>> toSortedList(Observable<T> sequence, Func2<T, T, Integer> sortFunction) {
        return _create(OperationToObservableSortedList.toSortedList(sequence, sortFunction));
    }

    /**
     * Sort T objects using the defined sort function.
     * <p>
     * <img width="640" src="https://raw.github.com/wiki/Netflix/RxJava/images/rx-operators/toSortedList.png">
     * 
     * @param sequence
     * @param sortFunction
     * @return
     */
    public static <T> Observable<List<T>> toSortedList(Observable<T> sequence, final Object sortFunction) {
        @SuppressWarnings("rawtypes")
        final FuncN _f = Functions.from(sortFunction);
        return _create(OperationToObservableSortedList.toSortedList(sequence, new Func2<T, T, Integer>() {

            @Override
            public Integer call(T t1, T t2) {
                return (Integer) _f.call(t1, t2);
            }

        }));
    }

    /**
     * Returns an Observable that applies a function of your choosing to the combination of items
     * emitted, in sequence, by two other Observables, with the results of this function becoming the
     * sequence emitted by the returned Observable.
     * <p>
     * <code>zip</code> applies this function in strict sequence, so the first item emitted by the new Observable will be the result of the function applied to the first item emitted by
     * <code>w0</code>
     * and the first item emitted by <code>w1</code>; the
     * second item emitted by the new Observable will be the result of the function applied to the second item emitted by <code>w0</code> and the second item emitted by <code>w1</code>; and so forth.
     * <p>
     * The resulting <code>Observable<R></code> returned from <code>zip</code> will call <code>onNext</code> as many times as the number <code>onNext</code> calls of the source Observable with the
     * shortest sequence.
     * <p>
     * <img width="640" src="https://raw.github.com/wiki/Netflix/RxJava/images/rx-operators/zip.png">
     * 
     * @param w0
     *            one source Observable
     * @param w1
     *            another source Observable
     * @param reduceFunction
     *            a function that, when applied to an item emitted by each of the source Observables,
     *            results in a value that will be emitted by the resulting Observable
     * @return an Observable that emits the zipped results
     */
    public static <R, T0, T1> Observable<R> zip(Observable<T0> w0, Observable<T1> w1, Func2<T0, T1, R> reduceFunction) {
        return _create(OperationZip.zip(w0, w1, reduceFunction));
    }


    /**
     * Determines whether two sequences are equal by comparing the elements pairwise.
     *
     * @param first observable to compare
     * @param second observable to compare
     * @param <T> type of sequence
     * @return sequence of booleans, true if two sequences are equal by comparing the elements pairwise; otherwise, false.
     */
    public static <T> Observable<Boolean> sequenceEqual(Observable<T> first, Observable<T> second) {
        return sequenceEqual(first, second, new Func2<T, T, Boolean>() {
            @Override
            public Boolean call(T first, T second) {
                return first.equals(second);
            }
        });
    }

    /**
     * Determines whether two sequences are equal by comparing the elements pairwise using a specified equality function.
     *
     * @param first observable sequence to compare
     * @param second observable sequence to compare
     * @param equality a function used to compare elements of both sequences
     * @param <T> type of sequence
     * @return sequence of booleans, true if two sequences are equal by comparing the elements pairwise; otherwise, false.
     */
    private static <T> Observable<Boolean> sequenceEqual(Observable<T> first, Observable<T> second, Func2<T, T, Boolean> equality) {
        return zip(first, second, equality);
    }

    /**
     * Determines whether two sequences are equal by comparing the elements pairwise using a specified equality function.
     *
     * @param first observable sequence to compare
     * @param second observable sequence to compare
     * @param equality a function used to compare elements of both sequences
     * @param <T> type of sequence
     * @return sequence of booleans, true if two sequences are equal by comparing the elements pairwise; otherwise, false.
     */
    private static <T> Observable<Boolean> sequenceEqual(Observable<T> first, Observable<T> second, Object equality) {
        return zip(first, second, equality);
    }

    /**
     * Returns an Observable that applies a function of your choosing to the combination of items
     * emitted, in sequence, by two other Observables, with the results of this function becoming the
     * sequence emitted by the returned Observable.
     * <p>
     * <code>zip</code> applies this function in strict sequence, so the first item emitted by the new Observable will be the result of the function applied to the first item emitted by
     * <code>w0</code>
     * and the first item emitted by <code>w1</code>; the
     * second item emitted by the new Observable will be the result of the function applied to the second item emitted by <code>w0</code> and the second item emitted by <code>w1</code>; and so forth.
     * <p>
     * The resulting <code>Observable<R></code> returned from <code>zip</code> will call <code>onNext</code> as many times as the number <code>onNext</code> calls of the source Observable with the
     * shortest sequence.
     * <p>
     * <img width="640" src="https://raw.github.com/wiki/Netflix/RxJava/images/rx-operators/zip.png">
     * 
     * @param w0
     *            one source Observable
     * @param w1
     *            another source Observable
     * @param function
     *            a function that, when applied to an item emitted by each of the source Observables,
     *            results in a value that will be emitted by the resulting Observable
     * @return an Observable that emits the zipped results
     */
    public static <R, T0, T1> Observable<R> zip(Observable<T0> w0, Observable<T1> w1, final Object function) {
        @SuppressWarnings("rawtypes")
        final FuncN _f = Functions.from(function);
        return zip(w0, w1, new Func2<T0, T1, R>() {

            @SuppressWarnings("unchecked")
            @Override
            public R call(T0 t0, T1 t1) {
                return (R) _f.call(t0, t1);
            }

        });
    }

    /**
     * Returns an Observable that applies a function of your choosing to the combination of items
     * emitted, in sequence, by three other Observables, with the results of this function becoming
     * the sequence emitted by the returned Observable.
     * <p>
     * <code>zip</code> applies this function in strict sequence, so the first item emitted by the new Observable will be the result of the function applied to the first item emitted by
     * <code>w0</code>,
     * the first item emitted by <code>w1</code>, and the
     * first item emitted by <code>w2</code>; the second item emitted by the new Observable will be the result of the function applied to the second item emitted by <code>w0</code>, the second item
     * emitted by <code>w1</code>, and the second item
     * emitted by <code>w2</code>; and so forth.
     * <p>
     * The resulting <code>Observable<R></code> returned from <code>zip</code> will call <code>onNext</code> as many times as the number <code>onNext</code> calls of the source Observable with the
     * shortest sequence.
     * <p>
     * <img width="640" src="https://raw.github.com/wiki/Netflix/RxJava/images/rx-operators/zip.png">
     * 
     * @param w0
     *            one source Observable
     * @param w1
     *            another source Observable
     * @param w2
     *            a third source Observable
     * @param function
     *            a function that, when applied to an item emitted by each of the source Observables,
     *            results in a value that will be emitted by the resulting Observable
     * @return an Observable that emits the zipped results
     */
    public static <R, T0, T1, T2> Observable<R> zip(Observable<T0> w0, Observable<T1> w1, Observable<T2> w2, Func3<T0, T1, T2, R> function) {
        return _create(OperationZip.zip(w0, w1, w2, function));
    }

    /**
     * Returns an Observable that applies a function of your choosing to the combination of items
     * emitted, in sequence, by three other Observables, with the results of this function becoming
     * the sequence emitted by the returned Observable.
     * <p>
     * <code>zip</code> applies this function in strict sequence, so the first item emitted by the new Observable will be the result of the function applied to the first item emitted by
     * <code>w0</code>,
     * the first item emitted by <code>w1</code>, and the
     * first item emitted by <code>w2</code>; the second item emitted by the new Observable will be the result of the function applied to the second item emitted by <code>w0</code>, the second item
     * emitted by <code>w1</code>, and the second item
     * emitted by <code>w2</code>; and so forth.
     * <p>
     * The resulting <code>Observable<R></code> returned from <code>zip</code> will call <code>onNext</code> as many times as the number <code>onNext</code> calls of the source Observable with the
     * shortest sequence.
     * <p>
     * <img width="640" src="https://raw.github.com/wiki/Netflix/RxJava/images/rx-operators/zip.png">
     * 
     * @param w0
     *            one source Observable
     * @param w1
     *            another source Observable
     * @param w2
     *            a third source Observable
     * @param function
     *            a function that, when applied to an item emitted by each of the source Observables,
     *            results in a value that will be emitted by the resulting Observable
     * @return an Observable that emits the zipped results
     */
    public static <R, T0, T1, T2> Observable<R> zip(Observable<T0> w0, Observable<T1> w1, Observable<T2> w2, final Object function) {
        @SuppressWarnings("rawtypes")
        final FuncN _f = Functions.from(function);
        return zip(w0, w1, w2, new Func3<T0, T1, T2, R>() {

            @SuppressWarnings("unchecked")
            @Override
            public R call(T0 t0, T1 t1, T2 t2) {
                return (R) _f.call(t0, t1, t2);
            }

        });
    }

    /**
     * Returns an Observable that applies a function of your choosing to the combination of items
     * emitted, in sequence, by four other Observables, with the results of this function becoming
     * the sequence emitted by the returned Observable.
     * <p>
     * <code>zip</code> applies this function in strict sequence, so the first item emitted by the new Observable will be the result of the function applied to the first item emitted by
     * <code>w0</code>,
     * the first item emitted by <code>w1</code>, the
     * first item emitted by <code>w2</code>, and the first item emitted by <code>w3</code>; the second item emitted by the new Observable will be the result of the function applied to the second item
     * emitted by each of those Observables; and so forth.
     * <p>
     * The resulting <code>Observable<R></code> returned from <code>zip</code> will call <code>onNext</code> as many times as the number <code>onNext</code> calls of the source Observable with the
     * shortest sequence.
     * <p>
     * <img width="640" src="https://raw.github.com/wiki/Netflix/RxJava/images/rx-operators/zip.png">
     * 
     * @param w0
     *            one source Observable
     * @param w1
     *            another source Observable
     * @param w2
     *            a third source Observable
     * @param w3
     *            a fourth source Observable
     * @param reduceFunction
     *            a function that, when applied to an item emitted by each of the source Observables,
     *            results in a value that will be emitted by the resulting Observable
     * @return an Observable that emits the zipped results
     */
    public static <R, T0, T1, T2, T3> Observable<R> zip(Observable<T0> w0, Observable<T1> w1, Observable<T2> w2, Observable<T3> w3, Func4<T0, T1, T2, T3, R> reduceFunction) {
        return _create(OperationZip.zip(w0, w1, w2, w3, reduceFunction));
    }

    /**
     * Returns an Observable that applies a function of your choosing to the combination of items
     * emitted, in sequence, by four other Observables, with the results of this function becoming
     * the sequence emitted by the returned Observable.
     * <p>
     * <code>zip</code> applies this function in strict sequence, so the first item emitted by the new Observable will be the result of the function applied to the first item emitted by
     * <code>w0</code>,
     * the first item emitted by <code>w1</code>, the
     * first item emitted by <code>w2</code>, and the first item emitted by <code>w3</code>; the second item emitted by the new Observable will be the result of the function applied to the second item
     * emitted by each of those Observables; and so forth.
     * <p>
     * The resulting <code>Observable<R></code> returned from <code>zip</code> will call <code>onNext</code> as many times as the number <code>onNext</code> calls of the source Observable with the
     * shortest sequence.
     * <p>
     * <img width="640" src="https://raw.github.com/wiki/Netflix/RxJava/images/rx-operators/zip.png">
     * 
     * @param w0
     *            one source Observable
     * @param w1
     *            another source Observable
     * @param w2
     *            a third source Observable
     * @param w3
     *            a fourth source Observable
     * @param function
     *            a function that, when applied to an item emitted by each of the source Observables,
     *            results in a value that will be emitted by the resulting Observable
     * @return an Observable that emits the zipped results
     */
    public static <R, T0, T1, T2, T3> Observable<R> zip(Observable<T0> w0, Observable<T1> w1, Observable<T2> w2, Observable<T3> w3, final Object function) {
        @SuppressWarnings("rawtypes")
        final FuncN _f = Functions.from(function);
        return zip(w0, w1, w2, w3, new Func4<T0, T1, T2, T3, R>() {

            @SuppressWarnings("unchecked")
            @Override
            public R call(T0 t0, T1 t1, T2 t2, T3 t3) {
                return (R) _f.call(t0, t1, t2, t3);
            }

        });
    }

    /**
     * Filters an Observable by discarding any of its emissions that do not meet some test.
     * <p>
     * <img width="640" src="https://raw.github.com/wiki/Netflix/RxJava/images/rx-operators/filter.png">
     * 
     * @param predicate
     *            a function that evaluates the items emitted by the source Observable, returning
     *            <code>true</code> if they pass the filter
     * @return an Observable that emits only those items in the original Observable that the filter
     *         evaluates as <code>true</code>
     */
    public Observable<T> filter(Func1<T, Boolean> predicate) {
        return filter(this, predicate);
    }

    /**
     * Filters an Observable by discarding any of its emissions that do not meet some test.
     * <p>
     * <img width="640" src="https://raw.github.com/wiki/Netflix/RxJava/images/rx-operators/filter.png">
     * 
     * @param callback
     *            a function that evaluates the items emitted by the source Observable, returning
     *            <code>true</code> if they pass the filter
     * @return an Observable that emits only those items in the original Observable that the filter
     *         evaluates as "true"
     */
    public Observable<T> filter(final Object callback) {
        @SuppressWarnings("rawtypes")
        final FuncN _f = Functions.from(callback);
        return filter(this, new Func1<T, Boolean>() {

            public Boolean call(T t1) {
                return (Boolean) _f.call(t1);
            }
        });
    }

    /**
     * Converts an Observable that emits a sequence of objects into one that only emits the last
     * object in this sequence before completing.
     * <p>
     * <img width="640" src="https://raw.github.com/wiki/Netflix/RxJava/images/rx-operators/last.png">
     * 
     * @return an Observable that emits only the last item emitted by the original Observable
     */
    public Observable<T> last() {
        return last(this);
    }

    /**
     * Returns the last element, or a default value if no value is found.
     *
     * @param defaultValue a default value that would be returned if observable is empty.
     * @return the last element of an observable sequence that matches the predicate, or a default value if no value is found.
     */
    public T lastOrDefault(T defaultValue) {
        return lastOrDefault(this, defaultValue);
    }

    /**
     * Returns the last element that matches the predicate, or a default value if no value is found.
     *
     * @param defaultValue a default value that would be returned if observable is empty.
     * @param predicate    a predicate function to evaluate for elements in the sequence.
     * @return the last element of an observable sequence that matches the predicate, or a default value if no value is found.
     */
    public T lastOrDefault(T defaultValue, Func1<T, Boolean> predicate) {
        return lastOrDefault(this, defaultValue, predicate);
    }

    /**
     * Returns the last element that matches the predicate, or a default value if no value is found.
     *
     * @param defaultValue a default value that would be returned if observable is empty.
     * @param predicate    a predicate function to evaluate for elements in the sequence.
     * @return the last element of an observable sequence that matches the predicate, or a default value if no value is found.
     */
    public T lastOrDefault(T defaultValue, Object predicate) {
        return lastOrDefault(this, defaultValue, predicate);
    }

    /**
     * Applies a function of your choosing to every item emitted by an Observable, and returns this
     * transformation as a new Observable sequence.
     * <p>
     * <img width="640" src="https://raw.github.com/wiki/Netflix/RxJava/images/rx-operators/map.png">
     * 
     * @param func
     *            a function to apply to each item in the sequence.
     * @return an Observable that emits a sequence that is the result of applying the transformation
     *         function to each item in the sequence emitted by the input Observable.
     */
    public <R> Observable<R> map(Func1<T, R> func) {
        return map(this, func);
    }

    /**
     * Applies a function of your choosing to every item emitted by an Observable, and returns this
     * transformation as a new Observable sequence.
     * <p>
     * <img width="640" src="https://raw.github.com/wiki/Netflix/RxJava/images/rx-operators/map.png">
     * 
     * @param callback
     *            a function to apply to each item in the sequence.
     * @return an Observable that emits a sequence that is the result of applying the transformation
     *         function to each item in the sequence emitted by the input Observable.
     */
    public <R> Observable<R> map(final Object callback) {
        @SuppressWarnings("rawtypes")
        final FuncN _f = Functions.from(callback);
        return map(this, new Func1<T, R>() {

            @SuppressWarnings("unchecked")
            public R call(T t1) {
                return (R) _f.call(t1);
            }
        });
    }

    /**
     * Creates a new Observable sequence by applying a function that you supply to each item in the
     * original Observable sequence, where that function is itself an Observable that emits items, and
     * then merges the results of that function applied to every item emitted by the original
     * Observable, emitting these merged results as its own sequence.
     * <p>
     * <img width="640" src="https://raw.github.com/wiki/Netflix/RxJava/images/rx-operators/mapMany.png">
     * 
     * @param func
     *            a function to apply to each item in the sequence, that returns an Observable.
     * @return an Observable that emits a sequence that is the result of applying the transformation
     *         function to each item in the input sequence and merging the results of the
     *         Observables obtained from this transformation.
     */
    public <R> Observable<R> mapMany(Func1<T, Observable<R>> func) {
        return mapMany(this, func);
    }

    /**
     * Creates a new Observable sequence by applying a function that you supply to each item in the
     * original Observable sequence, where that function is itself an Observable that emits items, and
     * then merges the results of that function applied to every item emitted by the original
     * Observable, emitting these merged results as its own sequence.
     * <p>
     * <img width="640" src="https://raw.github.com/wiki/Netflix/RxJava/images/rx-operators/mapMany.png">
     * 
     * @param callback
     *            a function to apply to each item in the sequence that returns an Observable.
     * @return an Observable that emits a sequence that is the result of applying the transformation'
     *         function to each item in the input sequence and merging the results of the
     *         Observables obtained from this transformation.
     */
    public <R> Observable<R> mapMany(final Object callback) {
        @SuppressWarnings("rawtypes")
        final FuncN _f = Functions.from(callback);
        return mapMany(this, new Func1<T, Observable<R>>() {

            @SuppressWarnings("unchecked")
            public Observable<R> call(T t1) {
                return (Observable<R>) _f.call(t1);
            }
        });
    }

    /**
     * Materializes the implicit notifications of this observable sequence as explicit notification values.
     * <p>
     * <img width="640" src="https://raw.github.com/wiki/Netflix/RxJava/images/rx-operators/materialize.png">
     * 
     * @return An observable sequence whose elements are the result of materializing the notifications of the given sequence.
     * @see <a href="http://msdn.microsoft.com/en-us/library/hh229453(v=VS.103).aspx">MSDN: Observable.materialize</a>
     */
    public Observable<Notification<T>> materialize() {
        return materialize(this);
    }

    /**
     * Instruct an Observable to pass control to another Observable rather than calling <code>onError</code> if it encounters an error.
     * <p>
     * By default, when an Observable encounters an error that prevents it from emitting the expected
     * item to its Observer, the Observable calls its Observer's <code>onError</code> function, and
     * then quits without calling any more of its Observer's closures. The
     * <code>onErrorResumeNext</code> method changes this behavior. If you pass another Observable
     * (<code>resumeFunction</code>) to an Observable's <code>onErrorResumeNext</code> method, if the
     * original Observable encounters an error, instead of calling its Observer's
     * <code>onErrort</code> function, it will instead relinquish control to
     * <code>resumeFunction</code> which will call the Observer's <code>onNext</code> method if it
     * is able to do so. In such a case, because no Observable necessarily invokes
     * <code>onError</code>, the Observer may never know that an error happened.
     * <p>
     * You can use this to prevent errors from propagating or to supply fallback data should errors
     * be encountered.
     * <p>
     * <img width="640" src="https://raw.github.com/wiki/Netflix/RxJava/images/rx-operators/onErrorResumeNext.png">
     * 
     * @param resumeFunction
     * @return the original Observable, with appropriately modified behavior
     */
    public Observable<T> onErrorResumeNext(final Func1<Exception, Observable<T>> resumeFunction) {
        return onErrorResumeNext(this, resumeFunction);
    }

    /**
     * Instruct an Observable to emit a particular item rather than calling <code>onError</code> if
     * it encounters an error.
     * <p>
     * By default, when an Observable encounters an error that prevents it from emitting the expected
     * item to its Observer, the Observable calls its Observer's <code>onError</code> function, and
     * then quits without calling any more of its Observer's closures. The
     * <code>onErrorResumeNext</code> method changes this behavior. If you pass another Observable
     * (<code>resumeFunction</code>) to an Observable's <code>onErrorResumeNext</code> method, if the
     * original Observable encounters an error, instead of calling its Observer's
     * <code>onError</code> function, it will instead relinquish control to
     * <code>resumeFunction</code> which will call the Observer's <code>onNext</code> method if it
     * is able to do so. In such a case, because no Observable necessarily invokes
     * <code>onError</code>, the Observer may never know that an error happened.
     * <p>
     * You can use this to prevent errors from propagating or to supply fallback data should errors
     * be encountered.
     * <p>
     * <img width="640" src="https://raw.github.com/wiki/Netflix/RxJava/images/rx-operators/onErrorResumeNext.png">
     * 
     * @param resumeFunction
     * @return the original Observable with appropriately modified behavior
     */
    public Observable<T> onErrorResumeNext(final Object resumeFunction) {
        @SuppressWarnings("rawtypes")
        final FuncN _f = Functions.from(resumeFunction);
        return onErrorResumeNext(this, new Func1<Exception, Observable<T>>() {

            @SuppressWarnings("unchecked")
            public Observable<T> call(Exception e) {
                return (Observable<T>) _f.call(e);
            }
        });
    }

    /**
     * Instruct an Observable to pass control to another Observable rather than calling
     * <code>onError</code> if it encounters an error.
     * <p>
     * By default, when an Observable encounters an error that prevents it from emitting the expected
     * item to its Observer, the Observable calls its Observer's <code>onError</code> function, and
     * then quits without calling any more of its Observer's closures. The
     * <code>onErrorResumeNext</code> method changes this behavior. If you pass another Observable
     * (<code>resumeSequence</code>) to an Observable's <code>onErrorResumeNext</code> method, if the
     * original Observable encounters an error, instead of calling its Observer's
     * <code>onError</code> function, it will instead relinquish control to
     * <code>resumeSequence</code> which will call the Observer's <code>onNext</code> method if it
     * is able to do so. In such a case, because no Observable necessarily invokes
     * <code>onError</code>, the Observer may never know that an error happened.
     * <p>
     * You can use this to prevent errors from propagating or to supply fallback data should errors
     * be encountered.
     * <p>
     * <img width="640" src="https://raw.github.com/wiki/Netflix/RxJava/images/rx-operators/onErrorResumeNext.png">
     * 
     * @param resumeSequence
     * @return the original Observable, with appropriately modified behavior
     */
    public Observable<T> onErrorResumeNext(final Observable<T> resumeSequence) {
        return onErrorResumeNext(this, resumeSequence);
    }

    /**
     * Instruct an Observable to emit a particular item rather than calling <code>onError</code> if
     * it encounters an error.
     * <p>
     * By default, when an Observable encounters an error that prevents it from emitting the expected
     * object to its Observer, the Observable calls its Observer's <code>onError</code> function, and
     * then quits without calling any more of its Observer's closures. The
     * <code>onErrorReturn</code> method changes this behavior. If you pass a function
     * (<code>resumeFunction</code>) to an Observable's <code>onErrorReturn</code> method, if the
     * original Observable encounters an error, instead of calling its Observer's
     * <code>onError</code> function, it will instead call pass the return value of
     * <code>resumeFunction</code> to the Observer's <code>onNext</code> method.
     * <p>
     * You can use this to prevent errors from propagating or to supply fallback data should errors
     * be encountered.
     * 
     * @param resumeFunction
     * @return the original Observable with appropriately modified behavior
     */
    public Observable<T> onErrorReturn(Func1<Exception, T> resumeFunction) {
        return onErrorReturn(this, resumeFunction);
    }

    /**
     * Instruct an Observable to emit a particular item rather than calling <code>onError</code> if
     * it encounters an error.
     * <p>
     * By default, when an Observable encounters an error that prevents it from emitting the expected
     * object to its Observer, the Observable calls its Observer's <code>onError</code> function, and
     * then quits without calling any more of its Observer's closures. The
     * <code>onErrorReturn</code> method changes this behavior. If you pass a function
     * (<code>resumeFunction</code>) to an Observable's <code>onErrorReturn</code> method, if the
     * original Observable encounters an error, instead of calling its Observer's
     * <code>onError</code> function, it will instead call pass the return value of
     * <code>resumeFunction</code> to the Observer's <code>onNext</code> method.
     * <p>
     * You can use this to prevent errors from propagating or to supply fallback data should errors
     * be encountered.
     *
     * @param resumeFunction
     * @return the original Observable with appropriately modified behavior
     */
    public Observable<T> onErrorReturn(final Object resumeFunction) {
        @SuppressWarnings("rawtypes")
        final FuncN _f = Functions.from(resumeFunction);
        return onErrorReturn(this, new Func1<Exception, T>() {

            @SuppressWarnings("unchecked")
            public T call(Exception e) {
                return (T) _f.call(e);
            }
        });
    }

    /**
     * Returns an Observable that applies a function of your choosing to the first item emitted by a
     * source Observable, then feeds the result of that function along with the second item emitted
     * by an Observable into the same function, and so on until all items have been emitted by the
     * source Observable, emitting the final result from the final call to your function as its sole
     * output.
     * <p>
     * This technique, which is called "reduce" here, is sometimes called "fold," "accumulate,"
     * "compress," or "inject" in other programming contexts. Groovy, for instance, has an
     * <code>inject</code> method that does a similar operation on lists.
     * <p>
     * <img width="640" src="https://raw.github.com/wiki/Netflix/RxJava/images/rx-operators/reduce.png">
     * 
     * @param accumulator
     *            An accumulator function to be invoked on each element from the sequence, whose result
     *            will be used in the next accumulator call (if applicable).
     * 
     * @return An observable sequence with a single element from the result of accumulating the
     *         output from the list of Observables.
     * @see <a href="http://msdn.microsoft.com/en-us/library/hh229154(v%3Dvs.103).aspx">MSDN: Observable.Aggregate</a>
     * @see <a href="http://en.wikipedia.org/wiki/Fold_(higher-order_function)">Wikipedia: Fold (higher-order function)</a>
     */
    public Observable<T> reduce(Func2<T, T, T> accumulator) {
        return reduce(this, accumulator);
    }

    /**
     * Returns an Observable that applies a function of your choosing to the first item emitted by a
     * source Observable, then feeds the result of that function along with the second item emitted
     * by an Observable into the same function, and so on until all items have been emitted by the
     * source Observable, emitting the final result from the final call to your function as its sole
     * output.
     * <p>
     * This technique, which is called "reduce" here, is sometimes called "fold," "accumulate,"
     * "compress," or "inject" in other programming contexts. Groovy, for instance, has an
     * <code>inject</code> method that does a similar operation on lists.
     * <p>
     * <img width="640" src="https://raw.github.com/wiki/Netflix/RxJava/images/rx-operators/reduce.png">
     * 
     * @param accumulator
     *            An accumulator function to be invoked on each element from the sequence, whose result
     *            will be used in the next accumulator call (if applicable).
     * 
     * @return an Observable that emits a single element from the result of accumulating the output
     *         from the list of Observables.
     * @see <a href="http://msdn.microsoft.com/en-us/library/hh229154(v%3Dvs.103).aspx">MSDN: Observable.Aggregate</a>
     * @see <a href="http://en.wikipedia.org/wiki/Fold_(higher-order_function)">Wikipedia: Fold (higher-order function)</a>
     */
    public Observable<T> reduce(Object accumulator) {
        return reduce(this, accumulator);
    }

    /**
     * Returns an Observable that applies a function of your choosing to the first item emitted by a
     * source Observable, then feeds the result of that function along with the second item emitted
     * by an Observable into the same function, and so on until all items have been emitted by the
     * source Observable, emitting the final result from the final call to your function as its sole
     * output.
     * <p>
     * This technique, which is called "reduce" here, is sometimes called "fold," "accumulate,"
     * "compress," or "inject" in other programming contexts. Groovy, for instance, has an
     * <code>inject</code> method that does a similar operation on lists.
     * <p>
     * <img width="640" src="https://raw.github.com/wiki/Netflix/RxJava/images/rx-operators/reduce.png">
     * 
     * @param initialValue
     *            The initial (seed) accumulator value.
     * @param accumulator
     *            An accumulator function to be invoked on each element from the sequence, whose
     *            result will be used in the next accumulator call (if applicable).
     * 
     * @return an Observable that emits a single element from the result of accumulating the output
     *         from the list of Observables.
     * @see <a href="http://msdn.microsoft.com/en-us/library/hh229154(v%3Dvs.103).aspx">MSDN: Observable.Aggregate</a>
     * @see <a href="http://en.wikipedia.org/wiki/Fold_(higher-order_function)">Wikipedia: Fold (higher-order function)</a>
     */
    public Observable<T> reduce(T initialValue, Func2<T, T, T> accumulator) {
        return reduce(this, initialValue, accumulator);
    }

    /**
     * Returns an Observable that applies a function of your choosing to the first item emitted by a
     * source Observable, then feeds the result of that function along with the second item emitted
     * by an Observable into the same function, and so on until all items have been emitted by the
     * source Observable, emitting the final result from the final call to your function as its sole
     * output.
     * <p>
     * This technique, which is called "reduce" here, is sometimes called "fold," "accumulate,"
     * "compress," or "inject" in other programming contexts. Groovy, for instance, has an
     * <code>inject</code> method that does a similar operation on lists.
     * <p>
     * <img width="640" src="https://raw.github.com/wiki/Netflix/RxJava/images/rx-operators/reduce.png">
     * 
     * @param initialValue
     *            The initial (seed) accumulator value.
     * @param accumulator
     *            An accumulator function to be invoked on each element from the sequence, whose
     *            result will be used in the next accumulator call (if applicable).
     * @return an Observable that emits a single element from the result of accumulating the output
     *         from the list of Observables.
     * @see <a href="http://msdn.microsoft.com/en-us/library/hh229154(v%3Dvs.103).aspx">MSDN: Observable.Aggregate</a>
     * @see <a href="http://en.wikipedia.org/wiki/Fold_(higher-order_function)">Wikipedia: Fold (higher-order function)</a>
     */
    public Observable<T> reduce(T initialValue, Object accumulator) {
        return reduce(this, initialValue, accumulator);
    }

    /**
     * Returns an Observable that applies a function of your choosing to the first item emitted by a
     * source Observable, then feeds the result of that function along with the second item emitted
     * by an Observable into the same function, and so on until all items have been emitted by the
     * source Observable, emitting the result of each of these iterations. It emits the result of
     * each of these iterations as a sequence from the returned Observable. This sort of function is
     * sometimes called an accumulator.
     * <p>
     * <img width="640" src="https://raw.github.com/wiki/Netflix/RxJava/images/rx-operators/scan.png">
     * 
     * @param accumulator
     *            An accumulator function to be invoked on each element from the sequence whose
     *            result will be sent via <code>onNext</code> and used in the next accumulator call
     *            (if applicable).
     * @return an Observable sequence whose elements are the result of accumulating the output from
     *         the list of Observables.
     * @see <a href="http://msdn.microsoft.com/en-us/library/hh211665(v%3Dvs.103).aspx">MSDN: Observable.Scan</a>
     */
    public Observable<T> scan(Func2<T, T, T> accumulator) {
        return scan(this, accumulator);
    }

    /**
     * Returns an Observable that applies a function of your choosing to the first item emitted by a
     * source Observable, then feeds the result of that function along with the second item emitted
     * by an Observable into the same function, and so on until all items have been emitted by the
     * source Observable, emitting the result of each of these iterations. It emits the result of
     * each of these iterations as a sequence from the returned Observable. This sort of function is
     * sometimes called an accumulator.
     * <p>
     * <img width="640" src="https://raw.github.com/wiki/Netflix/RxJava/images/rx-operators/scan.png">
     * 
     * @param accumulator
     *            An accumulator function to be invoked on each element from the sequence whose
     *            result will be sent via <code>onNext</code> and used in the next accumulator call
     *            (if applicable).
     * 
     * @return an Observable sequence whose elements are the result of accumulating the output from
     *         the list of Observables.
     * @see <a href="http://msdn.microsoft.com/en-us/library/hh211665(v%3Dvs.103).aspx">MSDN: Observable.Scan</a>
     */
    public Observable<T> scan(final Object accumulator) {
        return scan(this, accumulator);
    }

    /**
     * Returns an Observable that applies a function of your choosing to the first item emitted by a
     * source Observable, then feeds the result of that function along with the second item emitted
     * by an Observable into the same function, and so on until all items have been emitted by the
     * source Observable, emitting the result of each of these iterations. This sort of function is
     * sometimes called an accumulator.
     * <p>
     * <img width="640" src="https://raw.github.com/wiki/Netflix/RxJava/images/rx-operators/scan.png">
     * 
     * @param initialValue
     *            The initial (seed) accumulator value.
     * @param accumulator
     *            An accumulator function to be invoked on each element from the sequence whose
     *            result will be sent via <code>onNext</code> and used in the next accumulator call
     *            (if applicable).
     * @return an Observable sequence whose elements are the result of accumulating the output from
     *         the list of Observables.
     * @see <a href="http://msdn.microsoft.com/en-us/library/hh211665(v%3Dvs.103).aspx">MSDN: Observable.Scan</a>
     */
    public Observable<T> scan(T initialValue, Func2<T, T, T> accumulator) {
        return scan(this, initialValue, accumulator);
    }

    /**
     * Returns an Observable that applies a function of your choosing to the first item emitted by a
     * source Observable, then feeds the result of that function along with the second item emitted
     * by an Observable into the same function, then feeds the result of that function along with the
     * third item into the same function, and so on, emitting the result of each of these
     * iterations. This sort of function is sometimes called an accumulator.
     * <p>
     * <img width="640" src="https://raw.github.com/wiki/Netflix/RxJava/images/rx-operators/scan.png">
     * 
     * @param initialValue
     *            The initial (seed) accumulator value.
     * @param accumulator
     *            An accumulator function to be invoked on each element from the sequence whose result
     *            will be sent via <code>onNext</code> and used in the next accumulator call (if
     *            applicable).
     * @return an Observable sequence whose elements are the result of accumulating the output from
     *         the list of Observables.
     * @see <a href="http://msdn.microsoft.com/en-us/library/hh211665(v%3Dvs.103).aspx">MSDN: Observable.Scan</a>
     */
    public Observable<T> scan(final T initialValue, final Object accumulator) {
        return scan(this, initialValue, accumulator);
    }

    /**
     * Returns an Observable that skips the first <code>num</code> items emitted by the source
     * Observable.
     * You can ignore the first <code>num</code> items emitted by an Observable and attend only to
     * those items that come after, by modifying the Observable with the <code>skip</code> method.
     * <p>
     * <img width="640" src="https://raw.github.com/wiki/Netflix/RxJava/images/rx-operators/skip.png">
     * 
     * @param num
     *            The number of items to skip
     * @return an Observable sequence that is identical to the source Observable except that it does
     *         not emit the first <code>num</code> items from that sequence.
     */
    public Observable<T> skip(int num) {
        return skip(this, num);
    }

    /**
     * Returns an Observable that emits the first <code>num</code> items emitted by the source
     * Observable.
     * 
     * You can choose to pay attention only to the first <code>num</code> values emitted by a
     * Observable by calling its <code>take</code> method. This method returns an Observable that will
     * call a subscribing Observer's <code>onNext</code> function a maximum of <code>num</code> times
     * before calling <code>onCompleted</code>.
     * <p>
     * <img width="640" src="https://raw.github.com/wiki/Netflix/RxJava/images/rx-operators/take.png">
     * 
     * @param num
     * @return an Observable that emits only the first <code>num</code> items from the source
     *         Observable, or all of the items from the source Observable if that Observable emits
     *         fewer than <code>num</code> items.
     */
    public Observable<T> take(final int num) {
        return take(this, num);
    }


    /**
     * Returns an Observable that items emitted by the source Observable as long as a specified condition is true.
     *
     * @param predicate a function to test each source element for a condition
     * @return
     */
    public Observable<T> takeWhile(final Func1<T, Boolean> predicate) {
        return takeWhile(this, predicate);
    }

    /**
     * Returns a specified number of contiguous values from the start of an observable sequence.
     *
     * @param predicate a function to test each source element for a condition
     * @return
     */
    public Observable<T> takeWhile(final Object predicate) {
        return takeWhile(this, predicate);
    }

    /**
     * Returns values from an observable sequence as long as a specified condition is true, and then skips the remaining values.
     *
     * @param predicate a function to test each element for a condition; the second parameter of the function represents the index of the source element; otherwise, false.
     * @return
     */
    public Observable<T> takeWhileWithIndex(final Func2<T, Integer, Boolean> predicate) {
        return takeWhileWithIndex(this, predicate);
    }

    /**
     * Returns values from an observable sequence as long as a specified condition is true, and then skips the remaining values.
     *
     * @param predicate a function to test each element for a condition; the second parameter of the function represents the index of the source element; otherwise, false.
     * @return
     */
    public Observable<T> takeWhileWithIndex(final Object predicate) {
        return takeWhileWithIndex(this, predicate);
    }

    /**
     * Returns an Observable that emits the last <code>count</code> items emitted by the source
     * Observable.
     *
     * @param count
     *            the number of items from the end of the sequence emitted by the source
     *            Observable to emit
     * @return an Observable that only emits the last <code>count</code> items emitted by the source
     *         Observable
     */
    public Observable<T> takeLast(final int count) {
        return takeLast(this, count);
    }

    /**
     * Returns an Observable that emits a single item, a list composed of all the items emitted by
     * the source Observable.
     * 
     * Normally, an Observable that returns multiple items will do so by calling its Observer's
     * <code>onNext</code> function for each such item. You can change this behavior, instructing
     * the Observable to compose a list of all of these multiple items and then to call the
     * Observer's <code>onNext</code> function once, passing it the entire list, by calling the
     * Observable object's <code>toList</code> method prior to calling its <code>subscribe</code>
     * method.
     * <p>
     * <img width="640" src="https://raw.github.com/wiki/Netflix/RxJava/images/rx-operators/toList.png">
     * 
     * @return an Observable that emits a single item: a List containing all of the items emitted by
     *         the source Observable.
     */
    public Observable<List<T>> toList() {
        return toList(this);
    }

    /**
     * Sort T objects by their natural order (object must implement Comparable).
     * <p>
     * <img width="640" src="https://raw.github.com/wiki/Netflix/RxJava/images/rx-operators/toSortedList.png">
     * 
     * @throws ClassCastException
     *             if T objects do not implement Comparable
     * @return
     */
    public Observable<List<T>> toSortedList() {
        return toSortedList(this);
    }

    /**
     * Sort T objects using the defined sort function.
     * <p>
     * <img width="640" src="https://raw.github.com/wiki/Netflix/RxJava/images/rx-operators/toSortedList.png">
     * 
     * @param sortFunction
     * @return
     */
    public Observable<List<T>> toSortedList(Func2<T, T, Integer> sortFunction) {
        return toSortedList(this, sortFunction);
    }

    /**
     * Sort T objects using the defined sort function.
     * <p>
     * <img width="640" src="https://raw.github.com/wiki/Netflix/RxJava/images/rx-operators/toSortedList.png">
     * 
     * @param sortFunction
     * @return
     */
    public Observable<List<T>> toSortedList(final Object sortFunction) {
        return toSortedList(this, sortFunction);
    }

    /**
     * Converts an observable sequence to an Iterable.
     *
     * @return Observable converted to Iterable.
     */
    public Iterable<T> toIterable() {
        return toIterable(this);
    }

    /**
     * Samples the next value (blocking without buffering) from in an observable sequence.
     *
     * @return iterable that blocks upon each iteration until the next element in the observable source sequence becomes available.
     */
    public Iterable<T> next() {
        return next(this);
    }

    public static class UnitTest {

        @Mock
        Observer<Integer> w;

        @Before
        public void before() {
            MockitoAnnotations.initMocks(this);
        }

        @Test
        public void testCreate() {

            Observable<String> observable = create(new Func1<Observer<String>, Subscription>() {

                @Override
                public Subscription call(Observer<String> Observer) {
                    Observer.onNext("one");
                    Observer.onNext("two");
                    Observer.onNext("three");
                    Observer.onCompleted();
                    return Observable.noOpSubscription();
                }

            });

            @SuppressWarnings("unchecked")
            Observer<String> aObserver = mock(Observer.class);
            observable.subscribe(aObserver);
            verify(aObserver, times(1)).onNext("one");
            verify(aObserver, times(1)).onNext("two");
            verify(aObserver, times(1)).onNext("three");
            verify(aObserver, Mockito.never()).onError(any(Exception.class));
            verify(aObserver, times(1)).onCompleted();
        }

        @Test
        public void testReduce() {
            Observable<Integer> Observable = toObservable(1, 2, 3, 4);
            reduce(Observable, new Func2<Integer, Integer, Integer>() {

                @Override
                public Integer call(Integer t1, Integer t2) {
                    return t1 + t2;
                }

            }).subscribe(w);
            // we should be called only once
            verify(w, times(1)).onNext(anyInt());
            verify(w).onNext(10);
        }

        @Test
        public void testReduceWithInitialValue() {
            Observable<Integer> Observable = toObservable(1, 2, 3, 4);
            reduce(Observable, 50, new Func2<Integer, Integer, Integer>() {

                @Override
                public Integer call(Integer t1, Integer t2) {
                    return t1 + t2;
                }

            }).subscribe(w);
            // we should be called only once
            verify(w, times(1)).onNext(anyInt());
            verify(w).onNext(60);
        }

        @Test
        public void testSequenceEqual() {
            Observable<Integer> first = toObservable(1, 2, 3);
            Observable<Integer> second = toObservable(1, 2, 4);
            @SuppressWarnings("unchecked")
            Observer<Boolean> result = mock(Observer.class);
            sequenceEqual(first, second).subscribe(result);
            verify(result, times(2)).onNext(true);
            verify(result, times(1)).onNext(false);
        }

<<<<<<< HEAD
        @Test
        public void testTakeUntil() {
            Subscription sSource = mock(Subscription.class);
            Subscription sOther = mock(Subscription.class);
            TestObservable source = new TestObservable(sSource);
            TestObservable other = new TestObservable(sOther);

            Observer<String> result = mock(Observer.class);
            Observable<String> stringObservable = takeUntil(source, other);
            stringObservable.subscribe(result);
            source.sendOnNext("one");
            source.sendOnNext("two");
            other.sendOnNext("three");
            source.sendOnNext("four");
            source.sendOnCompleted();
            other.sendOnCompleted();

            verify(result, times(1)).onNext("one");
            verify(result, times(1)).onNext("two");
            verify(result, times(0)).onNext("three");
            verify(result, times(0)).onNext("four");
            verify(sSource, times(1)).unsubscribe();
            verify(sOther, times(1)).unsubscribe();

        }

        private static class TestObservable extends Observable<String> {

            Observer<String> observer = null;
            Subscription s;

            public TestObservable(Subscription s) {
                this.s = s;
            }

            /* used to simulate subscription */
            public void sendOnCompleted() {
                observer.onCompleted();
            }

            /* used to simulate subscription */
            public void sendOnNext(String value) {
                observer.onNext(value);
            }

            /* used to simulate subscription */
            @SuppressWarnings("unused")
            public void sendOnError(Exception e) {
                observer.onError(e);
            }

            @Override
            public Subscription subscribe(final Observer<String> observer) {
                this.observer = observer;
                return s;
            }
=======

        @Test
        public void testToIterable() {
            Observable<String> obs = toObservable("one", "two", "three");

            Iterator<String> it = obs.toIterable().iterator();

            assertEquals(true, it.hasNext());
            assertEquals("one", it.next());

            assertEquals(true, it.hasNext());
            assertEquals("two", it.next());

            assertEquals(true, it.hasNext());
            assertEquals("three", it.next());

            assertEquals(false, it.hasNext());

        }

        @Test(expected = TestException.class)
        public void testToIterableWithException() {
            Observable<String> obs = create(new Func1<Observer<String>, Subscription>() {

                @Override
                public Subscription call(Observer<String> observer) {
                    observer.onNext("one");
                    observer.onError(new TestException());
                    return Observable.noOpSubscription();
                }
            });

            Iterator<String> it = obs.toIterable().iterator();

            assertEquals(true, it.hasNext());
            assertEquals("one", it.next());

            assertEquals(true, it.hasNext());
            it.next();

        }

        @Test
        public void testLastOrDefault1() {
            Observable<String> observable = toObservable("one", "two", "three");
            assertEquals("three", observable.lastOrDefault("default"));
        }

        @Test
        public void testLastOrDefault2() {
            Observable<String> observable = toObservable();
            assertEquals("default", observable.lastOrDefault("default"));
        }

        @Test
        public void testLastOrDefault() {
            Observable<Integer> observable = toObservable(1, 0, -1);
            int last = observable.lastOrDefault(-100, new Func1<Integer, Boolean>() {
                @Override
                public Boolean call(Integer args) {
                    return args >= 0;
                }
            });
            assertEquals(0, last);
        }

        @Test
        public void testLastOrDefaultWrongPredicate() {
            Observable<Integer> observable = toObservable(-1, -2, -3);
            int last = observable.lastOrDefault(0, new Func1<Integer, Boolean>() {
                @Override
                public Boolean call(Integer args) {
                    return args >= 0;
                }
            });
            assertEquals(0, last);
        }

        @Test
        public void testLastOrDefaultWithPredicate() {
            Observable<Integer> observable = toObservable(1, 0, -1);
            int last = observable.lastOrDefault(0, new Func1<Integer, Boolean>() {
                @Override
                public Boolean call(Integer args) {
                    return args < 0;
                }
            });

            assertEquals(-1, last);
        }
        
        public void testSingle() {
            Observable<String> observable = toObservable("one");
            assertEquals("one", observable.single());
        }

        @Test
        public void testSingleDefault() {
            Observable<String> observable = toObservable();
            assertEquals("default", observable.singleOrDefault("default"));
        }

        @Test(expected = IllegalStateException.class)
        public void testSingleDefaultWithMoreThanOne() {
            Observable<String> observable = toObservable("one", "two", "three");
            observable.singleOrDefault("default");
        }

        @Test
        public void testSingleWithPredicateDefault() {
            Observable<String> observable = toObservable("one", "two", "four");
            assertEquals("four", observable.single(new Func1<String, Boolean>() {
                @Override
                public Boolean call(String s) {
                    return s.length() == 4;
                }
            }));
        }

        @Test(expected = IllegalStateException.class)
        public void testSingleWrong() {
            Observable<Integer> observable = toObservable(1, 2);
            observable.single();
        }

        @Test(expected = IllegalStateException.class)
        public void testSingleWrongPredicate() {
            Observable<Integer> observable = toObservable(-1);
            observable.single(new Func1<Integer, Boolean>() {
                @Override
                public Boolean call(Integer args) {
                    return args > 0;
                }
            });
        }

        @Test
        public void testSingleDefaultPredicateMatchesNothing() {
            Observable<String> observable = toObservable("one", "two");
            String result = observable.singleOrDefault("default", new Func1<String, Boolean>() {
                @Override
                public Boolean call(String args) {
                    return args.length() == 4;
                }
            });
            assertEquals("default", result);
        }

        @Test(expected = IllegalStateException.class)
        public void testSingleDefaultPredicateMatchesMoreThanOne() {
            Observable<String> observable = toObservable("one", "two");
            String result = observable.singleOrDefault("default", new Func1<String, Boolean>() {
                @Override
                public Boolean call(String args) {
                    return args.length() == 3;
                }
            });
        }

        private static class TestException extends RuntimeException {

>>>>>>> c87d120c
        }

    }

}<|MERGE_RESOLUTION|>--- conflicted
+++ resolved
@@ -54,11 +54,8 @@
 import rx.plugins.RxJavaPlugins;
 import rx.util.AtomicObservableSubscription;
 import rx.util.AtomicObserver;
-<<<<<<< HEAD
+import rx.util.Exceptions;
 import rx.util.Pair;
-=======
-import rx.util.Exceptions;
->>>>>>> c87d120c
 import rx.util.Range;
 import rx.util.functions.Action0;
 import rx.util.functions.Action1;
@@ -3033,65 +3030,6 @@
             verify(result, times(1)).onNext(false);
         }
 
-<<<<<<< HEAD
-        @Test
-        public void testTakeUntil() {
-            Subscription sSource = mock(Subscription.class);
-            Subscription sOther = mock(Subscription.class);
-            TestObservable source = new TestObservable(sSource);
-            TestObservable other = new TestObservable(sOther);
-
-            Observer<String> result = mock(Observer.class);
-            Observable<String> stringObservable = takeUntil(source, other);
-            stringObservable.subscribe(result);
-            source.sendOnNext("one");
-            source.sendOnNext("two");
-            other.sendOnNext("three");
-            source.sendOnNext("four");
-            source.sendOnCompleted();
-            other.sendOnCompleted();
-
-            verify(result, times(1)).onNext("one");
-            verify(result, times(1)).onNext("two");
-            verify(result, times(0)).onNext("three");
-            verify(result, times(0)).onNext("four");
-            verify(sSource, times(1)).unsubscribe();
-            verify(sOther, times(1)).unsubscribe();
-
-        }
-
-        private static class TestObservable extends Observable<String> {
-
-            Observer<String> observer = null;
-            Subscription s;
-
-            public TestObservable(Subscription s) {
-                this.s = s;
-            }
-
-            /* used to simulate subscription */
-            public void sendOnCompleted() {
-                observer.onCompleted();
-            }
-
-            /* used to simulate subscription */
-            public void sendOnNext(String value) {
-                observer.onNext(value);
-            }
-
-            /* used to simulate subscription */
-            @SuppressWarnings("unused")
-            public void sendOnError(Exception e) {
-                observer.onError(e);
-            }
-
-            @Override
-            public Subscription subscribe(final Observer<String> observer) {
-                this.observer = observer;
-                return s;
-            }
-=======
-
         @Test
         public void testToIterable() {
             Observable<String> obs = toObservable("one", "two", "three");
@@ -3181,7 +3119,7 @@
 
             assertEquals(-1, last);
         }
-        
+
         public void testSingle() {
             Observable<String> observable = toObservable("one");
             assertEquals("one", observable.single());
@@ -3250,9 +3188,66 @@
             });
         }
 
+        @Test
+        public void testTakeUntil() {
+            Subscription sSource = mock(Subscription.class);
+            Subscription sOther = mock(Subscription.class);
+            TestObservable source = new TestObservable(sSource);
+            TestObservable other = new TestObservable(sOther);
+
+            Observer<String> result = mock(Observer.class);
+            Observable<String> stringObservable = takeUntil(source, other);
+            stringObservable.subscribe(result);
+            source.sendOnNext("one");
+            source.sendOnNext("two");
+            other.sendOnNext("three");
+            source.sendOnNext("four");
+            source.sendOnCompleted();
+            other.sendOnCompleted();
+
+            verify(result, times(1)).onNext("one");
+            verify(result, times(1)).onNext("two");
+            verify(result, times(0)).onNext("three");
+            verify(result, times(0)).onNext("four");
+            verify(sSource, times(1)).unsubscribe();
+            verify(sOther, times(1)).unsubscribe();
+
+        }
+
+        private static class TestObservable extends Observable<String> {
+
+            Observer<String> observer = null;
+            Subscription s;
+
+            public TestObservable(Subscription s) {
+                this.s = s;
+            }
+
+            /* used to simulate subscription */
+            public void sendOnCompleted() {
+                observer.onCompleted();
+            }
+
+            /* used to simulate subscription */
+            public void sendOnNext(String value) {
+                observer.onNext(value);
+            }
+
+            /* used to simulate subscription */
+            @SuppressWarnings("unused")
+            public void sendOnError(Exception e) {
+                observer.onError(e);
+            }
+
+            @Override
+            public Subscription subscribe(final Observer<String> observer) {
+                this.observer = observer;
+                return s;
+            }
+        }
+
         private static class TestException extends RuntimeException {
 
->>>>>>> c87d120c
         }
 
     }
